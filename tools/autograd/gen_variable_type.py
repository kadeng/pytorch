--- conflicted
+++ resolved
@@ -336,11 +336,8 @@
     "linalg_lu",
     "pixel_shuffle",
     "pixel_unshuffle",
-<<<<<<< HEAD
+    "linalg_lu_solve",
     "_spdiags",
-=======
-    "linalg_lu_solve",
->>>>>>> 5f798428
 }
 
 GRADIENT_IMPLEMENTED_FOR_SPARSE_COMPLEX = {
