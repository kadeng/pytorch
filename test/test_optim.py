--- conflicted
+++ resolved
@@ -32,11 +32,6 @@
     EPOCH_DEPRECATION_WARNING,
 )
 from torch.optim.swa_utils import AveragedModel, SWALR, update_bn
-<<<<<<< HEAD
-from torch.testing._internal.common_utils import TestCase, run_tests, TEST_WITH_UBSAN, load_tests, \
-    parametrize, instantiate_parametrized_tests, gradcheck, skipIfRocm
-from typing import Any, Dict, Tuple
-=======
 from torch.testing._internal.common_utils import (
     TestCase,
     run_tests,
@@ -49,7 +44,6 @@
     skipIfTorchDynamo
 )
 
->>>>>>> 591dfffa
 # load_tests from common_utils is used to automatically filter tests for
 # sharding on sandcastle. This line silences flake warnings
 load_tests = load_tests
@@ -4293,7 +4287,6 @@
         )
 
 
-<<<<<<< HEAD
 class TestOptimizerHook(TestCase):
     optimizer: SGD
 
@@ -4384,7 +4377,4 @@
 
 
 if __name__ == '__main__':
-=======
-if __name__ == "__main__":
->>>>>>> 591dfffa
     run_tests()