#!/usr/bin/env python3
from __future__ import absolute_import, division, print_function, unicode_literals

import sys
import unittest
from os import getenv

import torch
import torch.distributed as dist
<<<<<<< HEAD
from collections import namedtuple
from common_utils import load_tests
from torch.distributed.internal_rpc_utils import _internal_rpc_pickler, PythonUDF
from torch.distributed.rpc import RpcBackend
=======
>>>>>>> 741c9f53


if not dist.is_available():
    print("c10d not available, skipping tests")
    sys.exit(0)

<<<<<<< HEAD
=======
from torch.distributed.rpc import RpcBackend
from common_utils import load_tests

>>>>>>> 741c9f53
BACKEND = getenv("RPC_BACKEND", RpcBackend.PROCESS_GROUP)
RPC_INIT_URL = getenv("RPC_INIT_URL", "")


# classes and functions are used to test python user defined class and
# methods over rpc
TensorClass = namedtuple("TensorClass", ["tensors"])


class MyPickleClass:
    def __init__(self):
        self.t = None

    def __getstate__(self):
        (pickled_python_udf, tensors) = _internal_rpc_pickler.serialize(
            PythonUDF(my_tensor_function,
                      (torch.ones(2, 2), torch.ones(2, 2)),
                      None))
        return (pickled_python_udf, tensors)

    def __setstate__(self, obj):
        python_udf = _internal_rpc_pickler.deserialize(obj[0], obj[1])
        result = python_udf.func(python_udf.args[0], python_udf.args[1])
        self.t = result

    def set(self, val):
        self.t = val


class MyClass:
    def __init__(self, a):
        self.a = a

    def my_instance_method(self, b):
        return self.a + b

    @classmethod
    def my_class_method(cls, d, e):
        return d + e

    @staticmethod
    def my_static_method(f):
        return f > 10

def run_nested_pickle(pickle_cls_instance, tensor):
    return pickle_cls_instance.t + tensor

def build_complex_tensors():
    a = torch.ones(3, 3)
    b = [a, a]
    c = [b, b]
    d = [a, b]
    e = {a : d}
    return [a, b, c, d, e]


def my_function(a, b, c):
    return a + b + c


def my_tensor_function(a, b):
    return a + b


def my_complex_tensor_function(list_input, tensor_class_input, dict_input):
    res = list_input[0]
    for t in list_input:
        res += t
    for k, v in dict_input.items():
        res += v
    complex_tensors = tensor_class_input.tensors
    return (res, complex_tensors[0], complex_tensors[1], complex_tensors[2])


def no_result():
    print("do nothing")


def nested_rpc(dst):
    return dist.rpc_sync(dst, torch.add, args=(torch.ones(2, 2), 1))


def light_rpc():
    return 0


def heavy_rpc(tensor):
    for i in range(1, 100):
        tensor *= i
        tensor /= i + 1
    return 0


def raise_func():
    raise ValueError("Expected error")


# load_tests from common_utils is used to automatically filter tests for
# sharding on sandcastle. This line silences flake warnings
load_tests = load_tests


def _wrap_with_rpc(func):
    """
        We use this decorator for setting up and tearing down state since
        MultiProcessTestCase runs each `test*` method in a separate process and
        each process just runs the `test*` method without actually calling
        'setUp' and 'tearDown' methods of unittest.
    """

    def wrapper(self):
        store = dist.FileStore(self.file_name, self.world_size)
        dist.init_process_group(
            backend="gloo", rank=self.rank, world_size=self.world_size, store=store
        )
        dist.init_model_parallel(
            self_name="worker%d" % self.rank,
            backend=BACKEND,
            self_rank=self.rank,
            init_method=RPC_INIT_URL,
        )
        func(self)
        dist.join_rpc()

    return wrapper


@unittest.skipIf(
    sys.version_info < (3, 0),
    "Pytorch distributed rpc package " "does not support python2",
)
class RpcTest(object):
    @property
    def world_size(self):
        return 4

    @_wrap_with_rpc
    def test_worker_id(self):
        n = self.rank + 1
        peer_rank = n % self.world_size
        self_worker_id = dist.get_worker_id()
        peer_worker_id = dist.get_worker_id("worker{}".format(peer_rank))

        self.assertEqual(self_worker_id.name, "worker{}".format(self.rank))
        self.assertEqual(peer_worker_id.name, "worker{}".format(peer_rank))

        with self.assertRaisesRegex(RuntimeError, "Unknown destination worker"):
            unknown_worker_id = dist.get_worker_id("WorkerUnknown")

    @_wrap_with_rpc
    def test_self_add(self):
        self_worker_id = dist.get_worker_id()
        self_worker_name = "worker{}".format(self.rank)

        with self.assertRaisesRegex(
            RuntimeError, "does not support making RPC calls to self"
        ):
            dist.rpc_sync(self_worker_id, torch.add, args=(torch.ones(2, 2), 1))

        with self.assertRaisesRegex(
            RuntimeError, "does not support making RPC calls to self"
        ):
            dist.rpc_sync(self_worker_name, torch.add, args=(torch.ones(2, 2), 1))

    @unittest.skipIf(
        BACKEND != RpcBackend.PROCESS_GROUP,
        "PROCESS_GROUP rpc backend specific test, skip"
    )
    def test_duplicate_name(self):
        store = dist.FileStore(self.file_name, self.world_size)
        dist.init_process_group(
            backend="gloo", rank=self.rank, world_size=self.world_size, store=store
        )
        with self.assertRaisesRegex(RuntimeError, "is not unique"):
            dist.init_model_parallel(
                self_name="duplicate_name",
                backend=BACKEND,
                self_rank=self.rank,
                init_method=RPC_INIT_URL,
            )
        dist.join_rpc()

    def test_reinit(self):
        store = dist.FileStore(self.file_name, self.world_size)
        dist.init_process_group(backend="gloo", rank=self.rank,
                                world_size=self.world_size, store=store)
        dist.init_model_parallel(self_name='worker{}'.format(self.rank),
                                 backend=BACKEND,
                                 self_rank=self.rank,
                                 init_method=RPC_INIT_URL)
        with self.assertRaisesRegex(RuntimeError,
                                    "is already initialized"):
            dist.init_model_parallel(self_name='worker{}'.format(self.rank),
                                     backend=BACKEND,
                                     self_rank=self.rank,
                                     init_method=RPC_INIT_URL)
        dist.join_rpc()

    def test_init_invalid_backend(self):
        with self.assertRaisesRegex(RuntimeError,
                                    "Unrecognized RPC backend"):
            dist.init_model_parallel(self_name='worker{}'.format(self.rank),
                                     backend="invalid",
                                     self_rank=self.rank,
                                     init_method=RPC_INIT_URL)

    @unittest.skip("Test is flaky, see https://github.com/pytorch/pytorch/issues/25912")
    def test_invalid_names(self):
        store = dist.FileStore(self.file_name, self.world_size)
        dist.init_process_group(
            backend="gloo", rank=self.rank, world_size=self.world_size, store=store
        )

        with self.assertRaisesRegex(RuntimeError, "Worker name must match"):
            dist.init_model_parallel(self_name="abc*")

        with self.assertRaisesRegex(RuntimeError, "Worker name must match"):
            dist.init_model_parallel(self_name=" ")

        with self.assertRaisesRegex(RuntimeError, "must be non-empty"):
            dist.init_model_parallel(self_name="")

        # If the number in the message does not match, it is likely that the
        # value of MAX_NAME_LEN in RPC WorkerId has changed.
        with self.assertRaisesRegex(RuntimeError, "shorter than 128"):
            dist.init_model_parallel(
                self_name="".join(["a" for _ in range(500)]),
                backend=BACKEND,
                self_rank=self.rank,
                init_method=RPC_INIT_URL,
            )
        dist.join_rpc()

    @_wrap_with_rpc
    def test_add(self):
        n = self.rank + 1
        dst_rank = n % self.world_size
        ret = dist.rpc_sync(
            "worker{}".format(dst_rank),
            torch.add,
            args=(torch.ones(n, n), torch.ones(n, n)),
        )
        self.assertEqual(ret, torch.ones(n, n) * 2)

    @_wrap_with_rpc
    def test_add_with_id(self):
        n = self.rank + 1
        dst_rank = n % self.world_size
        workder_id = dist.get_worker_id("worker{}".format(dst_rank))

        ret = dist.rpc_sync(
            workder_id, torch.add, args=(torch.ones(n, n), torch.ones(n, n))
        )
        self.assertEqual(ret, torch.ones(n, n) * 2)

    @_wrap_with_rpc
    def test_scalar_add(self):
        n = self.rank + 1
        dst_rank = n % self.world_size
        ret = dist.rpc_sync(
            "worker{}".format(dst_rank), torch.add, args=(torch.ones(n, n), n)
        )
        self.assertEqual(ret, (torch.ones(n, n) + n))

    @_wrap_with_rpc
    def test_async_add(self):
        n = self.rank + 1
        dst_rank = n % self.world_size
        fut = dist.rpc_async(
            "worker{}".format(dst_rank),
            torch.add,
            args=(torch.ones(n, n), torch.ones(n, n)),
        )
        self.assertEqual(fut.wait(), torch.ones(n, n) * 2)

    @_wrap_with_rpc
    def test_nonzero(self):
        n = self.rank + 1
        dst_rank = n % self.world_size
        x = torch.ones(self.world_size, self.world_size)
        x[self.rank][self.rank] = 0
        ret = dist.rpc_sync("worker{}".format(dst_rank), torch.nonzero, args=(x,))
        self.assertEqual(ret, x.nonzero())

    @_wrap_with_rpc
    def test_multi_rpc(self):
        dst_rank = (self.rank + 1) % self.world_size
        for i in range(20):
            n = i + self.rank + 1
            ret = dist.rpc_sync(
                "worker{}".format(dst_rank),
                torch.add,
                args=(torch.ones(n, n), torch.ones(n, n)),
            )
            self.assertEqual(ret, torch.ones(n, n) * 2)

    @_wrap_with_rpc
    def test_sync_rpc(self):
        dst_rank = (self.rank + 1) % self.world_size
        for i in range(20):
            dist.sync_rpc()
            n = i + self.rank + 1
            ret1 = dist.rpc_sync(
                "worker{}".format(dst_rank),
                torch.add,
                args=(torch.ones(n, n), torch.ones(n, n)),
            )
            dist.sync_rpc()
            ret2 = dist.rpc_sync(
                "worker{}".format(dst_rank), torch.add, args=(torch.ones(n, n), 2)
            )
            dist.sync_rpc()
            self.assertEqual(ret1, torch.ones(n, n) * 2)
            self.assertEqual(ret2, torch.ones(n, n) * 3)

    @_wrap_with_rpc
    def test_join_rpc(self):
        n = self.rank + 1
        dst_rank = n % self.world_size
        ret = dist.rpc_sync(
            "worker{}".format(dst_rank),
            torch.add,
            args=(torch.ones(n, n), torch.ones(n, n)),
        )
        self.assertEqual(ret, torch.ones(n, n) * 2)
        dist.join_rpc()

        with self.assertRaisesRegex(RuntimeError, "^RPC has not been initialized"):
            dist.rpc_sync(
                "worker{}".format(dst_rank),
                torch.add,
                args=(torch.ones(n, n), torch.ones(n, n)),
            )

        # it's safe to call join_rpc() multiple times
        dist.join_rpc()

    @_wrap_with_rpc
    def test_py_built_in(self):
        n = self.rank + 1
        dst_rank = n % self.world_size
        ret = dist.rpc_sync("worker{}".format(dst_rank), min, args=(n, n + 1, n + 2))
        self.assertEqual(ret, min(n, n + 1, n + 2))

    @_wrap_with_rpc
    def test_py_user_defined(self):
        n = self.rank + 1
        dst_rank = n % self.world_size
        ret = dist.rpc_sync(
            "worker{}".format(dst_rank),
            my_function,
            kwargs={"a": n, "b": n + 1, "c": n + 2},
        )
        self.assertEqual(ret, my_function(n, n + 1, n + 2))

    @_wrap_with_rpc
    def test_py_class_constructor(self):
        n = self.rank + 1
        dst_rank = n % self.world_size
        ret = dist.rpc_sync("worker{}".format(dst_rank), MyClass, args=(n,))
        self.assertEqual(ret.a, n)

    @_wrap_with_rpc
    def test_py_class_instance_method(self):
        n = self.rank + 1
        dst_rank = n % self.world_size
        ret = dist.rpc_sync(
            "worker{}".format(dst_rank), MyClass(2).my_instance_method, args=(n,)
        )
        self.assertEqual(ret, MyClass(2).my_instance_method(n))

    @_wrap_with_rpc
    def test_py_class_method(self):
        n = self.rank + 1
        dst_rank = n % self.world_size
        ret = dist.rpc_sync(
            "worker{}".format(dst_rank), MyClass.my_class_method, args=(n, n + 1)
        )
        self.assertEqual(ret, MyClass.my_class_method(n, n + 1))

    @_wrap_with_rpc
    def test_py_class_static_method(self):
        n = self.rank + 1
        dst_rank = n % self.world_size
        ret = dist.rpc_sync(
            "worker{}".format(dst_rank), MyClass.my_static_method, args=(n + 10,)
        )
        self.assertEqual(ret, MyClass.my_static_method(n + 10))

    @_wrap_with_rpc
    def test_py_multi_async_call(self):
        n = self.rank + 1
        dst_rank = n % self.world_size
        dst_worker_id = dist.get_worker_id("worker{}".format(dst_rank))
        fut1 = dist.rpc_async(dst_worker_id, MyClass.my_static_method, args=(n + 10,))
        fut2 = dist.rpc_async(dst_worker_id, min, args=(n, n + 1, n + 2))
        self.assertEqual(fut1.wait(), MyClass.my_static_method(n + 10))
        self.assertEqual(fut2.wait(), min(n, n + 1, n + 2))

    @_wrap_with_rpc
    def test_py_no_return_result(self):
        n = self.rank + 1
        dst_rank = n % self.world_size
        ret = dist.rpc_sync("worker{}".format(dst_rank), no_result)
        self.assertEqual(ret, no_result())

    @_wrap_with_rpc
    def test_py_tensors(self):
        n = self.rank + 1
        dst_rank = n % self.world_size
        ret = dist.rpc("worker{}".format(dst_rank),
                       my_tensor_function,
                       args=(torch.ones(n, n), torch.ones(n, n)))
        self.assertEqual(ret,
                         my_tensor_function(torch.ones(n, n),
                                            torch.ones(n, n)))

    @_wrap_with_rpc
    def test_py_tensors_multi_async_call(self):
        futs = []
        n = self.rank + 1
        dst_rank = n % self.world_size
        for i in range(100):
            fut = dist.rpc("worker{}".format(dst_rank),
                           my_tensor_function,
                           args=(torch.ones(i, i), torch.ones(i, i)),
                           async_call=True)
            futs.append(fut)

        j = 0
        for fut in futs:
            self.assertEqual(fut.wait(),
                             my_tensor_function(torch.ones(j, j),
                                                torch.ones(j, j)))
            j += 1

    @_wrap_with_rpc
    def test_py_tensors_in_container(self):
        n = self.rank + 1
        dst_rank = n % self.world_size
        a = [torch.ones(n, n), torch.ones(n, n)]
        b = TensorClass(build_complex_tensors())
        c = {"foo": torch.ones(n, n), "bar": torch.ones(n, n)}
        ret = dist.rpc("worker{}".format(dst_rank),
                       my_complex_tensor_function,
                       args=(a, b, c))
        self.assertEqual(ret, my_complex_tensor_function(a, b, c))

    @_wrap_with_rpc
    def test_py_nested_pickle(self):
        n = self.rank + 1
        dst_rank = n % self.world_size

        ret = dist.rpc("worker{}".format(dst_rank),
                       run_nested_pickle,
                       args=(MyPickleClass(), torch.ones(2, 2)))

        m = MyPickleClass()
        m.set(my_tensor_function(torch.ones(2, 2), torch.ones(2, 2)))
        self.assertEqual(ret, run_nested_pickle(m, torch.ones(2, 2)))

    @_wrap_with_rpc
    def test_py_function_exception(self):
        n = self.rank + 1
        dst_rank = n % self.world_size
        with self.assertRaisesRegex(Exception, "TypeError"):
            ret = dist.rpc_sync("worker{}".format(dst_rank), no_result, args=(10,))

    @_wrap_with_rpc
    def test_py_raise_in_user_func(self):
        n = self.rank + 1
        dst_rank = n % self.world_size
        fut = dist.rpc_async("worker{}".format(dst_rank), raise_func)
        with self.assertRaisesRegex(Exception, "ValueError"):
            fut.wait()

    @_wrap_with_rpc
    def test_nested_rpc(self):
        n = self.rank + 1
        dst_rank = n % self.world_size
        ret = dist.rpc_sync(
            "worker{}".format(dst_rank),
            nested_rpc,
            args=("worker{}".format(self.rank),),
        )
        self.assertEqual(ret, torch.ones(2, 2) + 1)

    def _stress_test_rpc(self, f, repeat=1000, args=()):
        import time

        n = self.rank + 1
        dst_rank = n % self.world_size
        futs = []
        tik = time.time()
        for _ in range(repeat):
            fut = dist.rpc_async("worker{}".format(dst_rank), f, args=args)
            futs.append(fut)

        for fut in futs:
            self.assertEqual(fut.wait(), 0)
        tok = time.time()
        print(
            "Rank {} finished testing {} {} times in {} seconds.".format(
                self.rank, f.__name__, repeat, tok - tik
            )
        )

    @_wrap_with_rpc
    def test_stress_light_rpc(self):
        self._stress_test_rpc(light_rpc)

    @_wrap_with_rpc
    def test_stress_heavy_rpc(self):
        self._stress_test_rpc(heavy_rpc, repeat=20, args=(torch.ones(100, 100),))

    @_wrap_with_rpc
    def test_builtin_remote_ret(self):
        n = self.rank + 1
        dst_rank = n % self.world_size
        rref = dist.remote(
            "worker{}".format(dst_rank),
            torch.add,
            args=(torch.ones(n, n), torch.ones(n, n)),
        )
        self.assertEqual(rref.to_here(), torch.ones(n, n) * 2)

    @_wrap_with_rpc
    def test_multi_builtin_remote_ret(self):
        m = 10
        n = self.rank + 1
        dst_rank = n % self.world_size
        rrefs = []
        expected = []
        for i in range(m):
            n = n + i
            rrefs.append(
                dist.remote(
                    "worker{}".format(dst_rank),
                    torch.add,
                    args=(torch.ones(n, n), torch.ones(n, n)),
                )
            )
            expected.append(torch.ones(n, n) * 2)

        for i in range(m):
            self.assertEqual(rrefs[i].to_here(), expected[i])<|MERGE_RESOLUTION|>--- conflicted
+++ resolved
@@ -7,25 +7,17 @@
 
 import torch
 import torch.distributed as dist
-<<<<<<< HEAD
 from collections import namedtuple
-from common_utils import load_tests
 from torch.distributed.internal_rpc_utils import _internal_rpc_pickler, PythonUDF
-from torch.distributed.rpc import RpcBackend
-=======
->>>>>>> 741c9f53
 
 
 if not dist.is_available():
     print("c10d not available, skipping tests")
     sys.exit(0)
 
-<<<<<<< HEAD
-=======
 from torch.distributed.rpc import RpcBackend
 from common_utils import load_tests
 
->>>>>>> 741c9f53
 BACKEND = getenv("RPC_BACKEND", RpcBackend.PROCESS_GROUP)
 RPC_INIT_URL = getenv("RPC_INIT_URL", "")
 
