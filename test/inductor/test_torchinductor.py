# Owner(s): ["module: inductor"]
import contextlib
import dataclasses
import functools
import glob
import importlib
import itertools
import os
import random
import shutil
import sys
import typing
import unittest
import weakref
from typing import Any, Callable
from unittest.mock import patch

import numpy as np

import sympy

import torch

import torch._dynamo
from torch._dynamo.debug_utils import same_two_models
from torch._dynamo.testing import make_test_cls_with_patches, rand_strided, same
from torch._inductor.codegen.cpp import CppVecKernelChecker
from torch._inductor.graph import GraphLowering
from torch._inductor.ir import InterpreterShim
from torch._inductor.virtualized import V
from torch.fx.experimental.proxy_tensor import make_fx
from torch.fx.passes.shape_prop import ShapeProp
from torch.nn import functional as F
from torch.testing import make_tensor
from torch.testing._internal.common_dtype import all_types
from torch.testing._internal.common_utils import (
    IS_CI,
    IS_WINDOWS,
    TEST_WITH_ASAN,
    TEST_WITH_ROCM,
    TEST_WITH_SLOW,
    TestCase as TorchTestCase,
)
from torch.utils._python_dispatch import TorchDispatchMode
from torch.utils._pytree import tree_flatten, tree_unflatten

if IS_WINDOWS and IS_CI:
    sys.stderr.write(
        "Windows CI does not have necessary dependencies for test_torchinductor yet\n"
    )
    if __name__ == "__main__":
        sys.exit(0)
    raise unittest.SkipTest("requires sympy/functorch/filelock")

importlib.import_module("functorch")
importlib.import_module("filelock")

from functorch.compile import config as functorch_config
from torch._decomp import get_decompositions
from torch._inductor import codecache, config, metrics, test_operators
from torch._inductor.codegen.cpp import cexpr, CppOverrides, CppVecOverrides
from torch._inductor.codegen.triton import texpr

from torch._inductor.compile_fx import (
    compile_fx,
    compile_fx_inner,
    complex_memory_overlap,
)
from torch._inductor.ir import ModularIndexing
from torch._inductor.overrides import (
    linear_permute_fusion,
    linear_transpose,
    permute_linear_fusion,
    permute_matmul_fusion,
    sink_cat_after_pointwise,
    transpose_linear,
    transpose_matmul,
)
from torch._inductor.sizevars import SizeVarAllocator
from torch._inductor.utils import has_torchvision_roi_align, timed
from torch.fx.experimental.symbolic_shapes import FloorDiv

from torch.testing._internal.inductor_utils import HAS_CPU, HAS_CUDA

HAS_MULTIGPU = HAS_CUDA and torch.cuda.device_count() >= 2
aten = torch.ops.aten
requires_cuda = functools.partial(unittest.skipIf, not HAS_CUDA, "requires cuda")
requires_multigpu = functools.partial(
    unittest.skipIf, not HAS_MULTIGPU, "requires multiple cuda devices"
)
slow = functools.partial(unittest.skipIf, not TEST_WITH_SLOW, "too slow")

config.triton.autotune_pointwise = False  # too slow


# For OneDNN bf16 path, OneDNN requires the cpu has intel avx512 with avx512bw,
# avx512vl, and avx512dq at least. So we will skip the test case if one processor
# is not meet the requirement.
@functools.lru_cache(maxsize=None)
def has_bf16_support():
    import sys

    if sys.platform != "linux":
        return False
    with open("/proc/cpuinfo", encoding="ascii") as f:
        lines = f.read()
    return all(word in lines for word in ["avx512bw", "avx512vl", "avx512dq"])


unary_list = [
    torch.nn.ReLU(),
    torch.nn.Sigmoid(),
    torch.nn.Tanh(),
    torch.nn.Hardswish(),
    torch.nn.LeakyReLU(0.1, inplace=False),
    torch.nn.Hardtanh(min_val=-0.5, max_val=4, inplace=False),
    torch.nn.GELU(approximate="none"),
    torch.nn.GELU(approximate="tanh"),
    torch.nn.ReLU6(),
    torch.nn.SiLU(),
    lambda x: F.relu(x),
    lambda x: F.sigmoid(x),
    lambda x: F.tanh(x),
    lambda x: F.hardswish(x),
    lambda x: F.leaky_relu(x, 0.1),
    lambda x: F.hardtanh(x, min_val=-0.5, max_val=4),
    lambda x: F.gelu(x, approximate="none"),
    lambda x: F.gelu(x, approximate="tanh"),
    lambda x: F.relu6(x),
    lambda x: F.silu(x),
    lambda x: torch.relu(x),
    lambda x: torch.sigmoid(x),
    lambda x: torch.tanh(x),
    lambda x: x.relu(),
    lambda x: x.sigmoid(),
    lambda x: x.tanh(),
]


binary_list = [
    lambda x, y: torch.add(x, y),  # call_function
    lambda x, y: torch.add(y, x),  # call_function
    lambda x, y: x.add(y),  # call_method
    lambda x, y: x.add_(y),  # call_method
    lambda x, y: torch.sub(x, y),  # call_function
    lambda x, y: x.sub(y),  # call_method
    lambda x, y: x.sub_(y),  # call_method
]


def requires_decomp(fn):
    """Decorator to disable test if a decomp is missing"""

    def wrap_test(test):
        @functools.wraps(test)
        def maybe_test(*args, **kwargs):
            if len(get_decompositions([fn])) == 0:
                raise unittest.SkipTest(f"requires decomp for {fn.__name__}")
            return test(*args, **kwargs)

        return maybe_test

    return wrap_test


PassFunc = Callable[[torch.fx.GraphModule, Any], torch.fx.GraphModule]


def chain_passes(*passes: PassFunc) -> PassFunc:
    def parent_pass(module: torch.fx.GraphModule, input: Any) -> torch.fx.GraphModule:
        for pass_ in passes:
            if isinstance(module, torch.fx.GraphModule):
                ShapeProp(module).propagate(*input)
            module = pass_(module)
        return module

    return parent_pass


def count_call(module: torch.fx.GraphModule, op: str, target_op: Any) -> int:
    return sum(
        [1 if (n.op == op and n.target == target_op) else 0 for n in module.graph.nodes]
    )


def count_call_function(module: torch.fx.GraphModule, target_op: Any) -> int:
    return count_call(module, "call_function", target_op)


def count_call_method(module: torch.fx.GraphModule, target_op: Any) -> int:
    return count_call(module, "call_method", target_op)


class TestCase(TorchTestCase):
    @classmethod
    def setUpClass(cls):
        super().setUpClass()
        cls._stack = contextlib.ExitStack()
        cls._stack.enter_context(config.patch({"debug": True, "cpp.min_chunk_size": 1}))

    @classmethod
    def tearDownClass(cls):
        cls._stack.close()
        super().tearDownClass()

    def setUp(self):
        torch._dynamo.reset()
        super().setUp()

    def tearDown(self):
        super().tearDown()
        torch._dynamo.reset()


class ToTuple(torch.nn.Module):
    def forward(self, x):
        return (x,)


@dataclasses.dataclass
class InputGen:
    n: int
    device: str

    def dense(self):
        return torch.randn((self.n, self.n), device=self.device)

    def transposed(self):
        return self.dense().transpose(0, 1)

    def strided(self):
        return torch.randn((self.n * 2, self.n * 3), device=self.device)[
            self.n :, self.n :: 2
        ]

    def broadcast1(self):
        return torch.randn((self.n,), device=self.device)

    def broadcast2(self):
        return torch.randn((1, self.n, 1), device=self.device)

    def broadcast3(self):
        return torch.randn((1,), device=self.device)

    def double(self):
        return torch.randn((self.n, self.n), device=self.device, dtype=torch.double)

    def int(self):
        return torch.arange(self.n, device=self.device, dtype=torch.int32)


def compute_grads(args, kwrags, results, grads):
    def gather_leaf_tensors(args, kwargs):
        args, _ = tree_flatten(args)
        kwargs, _ = tree_flatten(kwargs)
        args = args + kwargs
        leaf_tensors = [
            arg for arg in args if isinstance(arg, torch.Tensor) and arg.requires_grad
        ]
        return leaf_tensors

    flat_results, _ = tree_flatten(results)
    flat_diff_results = [r for r in flat_results if r.requires_grad]
    assert len(flat_diff_results) > 0

    leaf_tensors = gather_leaf_tensors(args, kwrags)
    assert len(leaf_tensors) > 0
    return torch.autograd.grad(
        flat_diff_results,
        leaf_tensors,
        grads,
        allow_unused=True,
        retain_graph=True,
    )


def clone_preserve_strides(x):
    if not isinstance(x, torch.Tensor):
        return x
    buffer = torch.as_strided(x, (x.storage().size(),), (1,), 0).clone()
    out = torch.as_strided(buffer, x.size(), x.stride(), x.storage_offset())
    return out


@patch.object(config, "debug", True)
def run_and_get_cpp_code(fn, args):
    torch._dynamo.reset()
    import io
    from contextlib import redirect_stdout

    f = io.StringIO()
    with redirect_stdout(f):
        fn(*args)
    s = f.getvalue()
    return s


def check_model(
    self: TestCase,
    model,
    example_inputs,
    kwargs=None,
    *,
    atol=None,
    rtol=None,
    check_lowp=True,
    exact_dtype=True,
    nopython=True,
    copy_to_cuda=True,
    reference_in_float=True,
    assert_equal=True,
    check_gradient=False,
):
    kwargs = kwargs or {}
    torch._dynamo.reset()

    ref_inputs = [clone_preserve_strides(x) for x in example_inputs]
    ref_kwargs = kwargs
    has_lowp_args = False
    original_lowp_dtype = torch.half

    if reference_in_float:
        # check_lowp is ignored here, it's kept just to be able to call `common` with extra arg
        def upcast_fn(x):
            nonlocal has_lowp_args
            if isinstance(x, torch.Tensor) and (
                x.dtype == torch.float16 or x.dtype == torch.bfloat16
            ):
                has_lowp_args = True
                return x.float()
            else:
                return x

        def get_original_lowp_dtype(example_inputs):
            dtypes = [x.dtype for x in example_inputs if isinstance(x, torch.Tensor)]
            dtype_set = set(dtypes)
            return dtype_set.pop() if len(dtype_set) == 1 else torch.half

        ref_inputs = list(map(upcast_fn, example_inputs))
        ref_kwargs = {k: upcast_fn(v) for k, v in kwargs.items()}
        if has_lowp_args:
            original_lowp_dtype = get_original_lowp_dtype(example_inputs)
            if hasattr(model, "to"):
                model = model.to(torch.float)

    torch.manual_seed(0)

    correct = model(*ref_inputs, **ref_kwargs)
    # downcast the model back if needed
    if reference_in_float and has_lowp_args:
        if hasattr(model, "to"):
            model = model.to(original_lowp_dtype)

    torch._inductor.metrics.reset()

    called = False

    def compile_fx_wrapper(model_, example_inputs_):
        nonlocal called
        called = True
        return compile_fx(model_, example_inputs_)

    def run(*ex, **kwargs):
        return model(*ex, **kwargs)

    run = torch._dynamo.optimize(compile_fx_wrapper, nopython=nopython)(run)

    torch.manual_seed(0)
    actual = run(*example_inputs, **kwargs)
    # if not called:
    #     exp = torch._dynamo.explain(run, *example_inputs)
    #     print("Explain:", exp[0])
    #     for graph in exp[2]:
    #         print("Graph", graph)
    assert called, "Ran graph without calling compile_fx"
    assert type(actual) == type(correct)

    correct_flat, correct_spec = tree_flatten(correct)
    actual_flat, _ = tree_flatten(actual)
    if reference_in_float:
        correct_flat = tuple(
            y.to(x.dtype)
            if isinstance(y, torch.Tensor) and y.dtype.is_floating_point
            else y
            for x, y in zip(actual_flat, correct_flat)
        )
        correct = tree_unflatten(correct_flat, correct_spec)

    if assert_equal:
        self.assertEqual(
            actual,
            correct,
            atol=atol,
            rtol=rtol,
            equal_nan=True,
            exact_dtype=exact_dtype,
        )
        # In case of input mutations, check that inputs are the same
        self.assertEqual(
            ref_inputs,
            example_inputs,
            atol=atol,
            rtol=rtol,
            equal_nan=True,
            # our testing sometimes uses higher precision inputs for the reference
            exact_dtype=False,
        )
    else:
        for correct_val, actual_val in zip(correct_flat, actual_flat):
            if isinstance(correct_val, torch.Tensor):
                assert correct_val.device == actual_val.device
                assert correct_val.size() == actual_val.size()
                assert correct_val.stride() == actual_val.stride()
                assert correct_val.layout == actual_val.layout
                if exact_dtype:
                    assert correct_val.dtype == actual_val.dtype

    if check_gradient:

        # generate random unit norm gradients
        grads = [
            torch.rand(r.shape, device=r.device, dtype=r.dtype)
            for r in correct_flat
            if r.requires_grad
        ]
        for g in grads:
            g /= g.norm()

        correct_grad = compute_grads(ref_inputs, ref_kwargs, correct, grads)
        actual_grad = compute_grads(example_inputs, kwargs, actual, grads)

        self.assertEqual(
            actual_grad,
            correct_grad,
            atol=atol,
            rtol=rtol,
            equal_nan=True,
            exact_dtype=exact_dtype,
        )

    torch._dynamo.reset()


@torch._inductor.config.patch("triton.cudagraphs", False)
def check_model_cuda(
    self: TestCase,
    model,
    example_inputs,
    kwargs=None,
    *,
    atol=None,
    rtol=None,
    check_lowp=True,
    exact_dtype=True,
    nopython=True,
    copy_to_cuda=True,
    reference_in_float=True,
    assert_equal=True,
    check_gradient=False,
):
    kwargs = kwargs or {}
    if hasattr(model, "to"):
        model = model.to("cuda")

    def copy_fn(x):
        # preserve strides of the input on the device
        if not isinstance(x, torch.Tensor):
            return x
        return torch.empty_strided(
            x.size(), x.stride(), device="cuda", dtype=x.dtype
        ).copy_(x)

    if copy_to_cuda:
        example_inputs = tuple(copy_fn(x) for x in example_inputs)

    check_model(
        self,
        model,
        example_inputs,
        kwargs,
        atol=atol,
        rtol=rtol,
        exact_dtype=exact_dtype,
        nopython=nopython,
        reference_in_float=reference_in_float,
        assert_equal=assert_equal,
        check_gradient=check_gradient,
    )

    if check_lowp:

        def downcast_fn(x):
            if not isinstance(x, torch.Tensor) or not x.dtype == torch.float:
                return x
            return torch.empty_strided(
                x.size(), x.stride(), device="cuda", dtype=torch.half
            ).copy_(x)

        example_inputs = list(map(downcast_fn, example_inputs))
        if hasattr(model, "to"):
            model = model.to(torch.half)
        check_model(
            self,
            model,
            example_inputs,
            kwargs,
            atol=atol,
            rtol=rtol,
            exact_dtype=exact_dtype,
            nopython=nopython,
            reference_in_float=reference_in_float,
            assert_equal=assert_equal,
            check_gradient=check_gradient,
        )


class SweepInputs2:
    input_gen_types1 = [
        "dense",
        "transposed",
        "strided",
        "broadcast1",
        "broadcast2",
        "broadcast3",
        "double",
        "int",
    ]
    input_gen_types2 = input_gen_types1
    gen = None

    @staticmethod
    def kernel(a, b):
        return (a + b,)

    @classmethod
    def gen_template(cls, name1, name2):
        def test(self):
            check_model(
                self,
                cls.kernel,
                (
                    getattr(cls.gen, name1)(),
                    getattr(cls.gen, name2)(),
                ),
            )

        test.__name__ = f"test_{cls.gen.device}_{name1}_{name2}"
        setattr(cls, test.__name__, test)

    @classmethod
    def populate(cls):
        for name1 in cls.input_gen_types1:
            for name2 in cls.input_gen_types2:
                cls.gen_template(name1, name2)


class TestIndexingSimplification(TorchTestCase):
    def test_indexing_simplification(self):
        sizevars = SizeVarAllocator()
        i0 = sympy.Symbol("i0")
        i1 = sympy.Symbol("i1")
        i2 = sympy.Symbol("i2")
        r3 = sympy.Symbol("r3")

        var_ranges = {i0: 3136, i1: 64, i2: 32, r3: 3}
        expr = (
            128 * i2
            + ModularIndexing(i1, 1, 64)
            + 64 * ModularIndexing(i1 + 64 * r3, 64, 2)
        )
        # check that `i1//64` is removed when i1 is always less than 64,
        # and the next simplificaton doesn't happen
        self.assertEqual(
            sizevars.simplify_with_ranges(expr, var_ranges),
            i1 + 128 * i2 + 64 * ModularIndexing(r3, 1, 2),
        )
        # all the modular indexing should be removed when the body cant be larger than the modulus
        var_ranges[r3] = 2
        self.assertEqual(
            sizevars.simplify_with_ranges(expr, var_ranges), i1 + 128 * i2 + 64 * r3
        )
        # if there are negative terms in ModularIndexing base, we cannot replace it with FloorDiv
        expr = ModularIndexing(i1 - 15, 1, 64)
        self.assertEqual(
            sizevars.simplify_with_ranges(expr, var_ranges),
            ModularIndexing(i1 - 15, 1, 64),
        )
        # small terms should be kept if the rest is not guaranteed to be divisible
        self.assertEqual(
            sizevars.simplify_with_ranges(FloorDiv(r3 + i2 + i1, 32), var_ranges),
            FloorDiv(r3 + i2 + i1, 32),
        )

        expr = ModularIndexing(2 * i2 + r3, 1, 64)
        # modular indexing is removed if base is smaller than modulo
        self.assertEqual(sizevars.simplify_with_ranges(expr, var_ranges), 2 * i2 + r3)

        # check the same thing but with symbolic divisor
        self.assertEqual(FloorDiv(r3 * i0, r3), i0)
        self.assertEqual(ModularIndexing(r3 * i0, r3, 10), ModularIndexing(i0, 1, 10))

        # (10*i) % 10 is always zero and should get optimized away
        self.assertEqual(
            ModularIndexing(i0 + i1 * 10, 1, 10), ModularIndexing(i0, 1, 10)
        )

        # ((20*i)//2) % 10 is always zero and should get optimized away
        self.assertEqual(
            ModularIndexing(i0 + i1 * 20, 2, 10), ModularIndexing(i0, 2, 10)
        )

        # the same things happens with symbolic divisor
        self.assertEqual(
            ModularIndexing(i0 + i1 * i2 * r3, i2, r3), ModularIndexing(i0, i2, r3)
        )

        # if there are negative terms, we cannot optimize away zero terms due to https://github.com/openai/triton/issues/619
        self.assertEqual(
            ModularIndexing(-i0 + i1 * 20, 2, 10), ModularIndexing(-i0 + i1 * 20, 2, 10)
        )
        self.assertEqual(
            ModularIndexing(-15 + i1 * 20, 2, 10), ModularIndexing(-15 + i1 * 20, 2, 10)
        )

        # Constant fold from divisor into base
        self.assertEqual(ModularIndexing(i0 * 4, 2, 10), ModularIndexing(i0 * 2, 1, 10))
        self.assertEqual(FloorDiv(i0 * 4, 2), i0 * 2)

        # Nested modular indexing is correctly simplified
        var_ranges = {"i1": 13, "i2": 121}
        expr = ModularIndexing(ModularIndexing(121 * i1 + i2, 1, 784), 1, 28)
        self.assertEqual(sizevars.simplify_with_ranges(expr, var_ranges), expr)
        expr = ModularIndexing(ModularIndexing(121 * i1 + i2, 1, 784) + 1, 1, 28)
        self.assertEqual(sizevars.simplify_with_ranges(expr, var_ranges), expr)
        var_ranges = {"i2": 784}
        expr = ModularIndexing(ModularIndexing(i2, 1, 28), 7, 4)
        expected = FloorDiv(ModularIndexing(i2, 1, 28), 7)
        self.assertEqual(sizevars.simplify_with_ranges(expr, var_ranges), expected)
        expr = ModularIndexing(ModularIndexing(i2, 1, 28) + 1, 7, 4)
        self.assertEqual(sizevars.simplify_with_ranges(expr, var_ranges), expr)

    def test_indexing_join(self):
        sizevars = SizeVarAllocator()
        i0 = sympy.Symbol("i0")
        i1 = sympy.Symbol("i1")
        i2 = sympy.Symbol("i2")

        # join two ModularIndexing calls into one larger one when possible
        expr1 = ModularIndexing(i0, 1, 32) + 32 * ModularIndexing(i0, 32, 4)
        self.assertEqual(
            sizevars.simplify_with_ranges(expr1, {}), ModularIndexing(i0, 1, 128)
        )

        # it should also work with a scale
        self.assertEqual(
            sizevars.simplify_with_ranges(2 * expr1, {}),
            2 * ModularIndexing(i0, 1, 128),
        )

        # it should work when divisor is not 1
        expr2 = ModularIndexing(i0, 3, 32) + 32 * ModularIndexing(i0, 32 * 3, 4)
        simplified = sizevars.simplify_with_ranges(expr2, {})
        self.assertEqual(simplified, ModularIndexing(i0, 3, 128))
        self.assertEqual(expr2.subs({i0: 39485}), simplified.subs({i0: 39485}))

        # it should not happen in this case as the modulus is wrong
        expr3 = ModularIndexing(i0, 1, 30) + 32 * ModularIndexing(i0, 32, 4)
        self.assertEqual(sizevars.simplify_with_ranges(expr3, {}), expr3)

        # check that it also works with a modulus>1
        expr4 = ModularIndexing(i0, 10, i1) + i1 * ModularIndexing(i0, i1 * 10, i2)
        res0 = expr4.subs({i0: 24056, i1: 13, i2: 19})
        simplified = sizevars.simplify_with_ranges(expr4, {})
        res1 = simplified.subs({i0: 24056, i1: 13, i2: 19})
        self.assertEqual(res0, res1)
        self.assertEqual(simplified, ModularIndexing(i0, 10, i1 * i2))

        # and also works with an offset
        self.assertEqual(
            sizevars.simplify_with_ranges(expr4 + 10, {}),
            ModularIndexing(i0, 10, i1 * i2) + 10,
        )

        # works for ModularIndexing + FloorDiv
        expr5 = 197 * FloorDiv(i0, 197) + ModularIndexing(i0, 1, 197)
        simplified = sizevars.simplify_with_ranges(expr5, {})
        self.assertEqual(simplified, i0)
        self.assertEqual(expr5.subs({i0: 39485}), simplified.subs({i0: 39485}))

        # works with a scale
        self.assertEqual(
            sizevars.simplify_with_ranges(2 * expr5, {}),
            2 * i0,
        )

        # divisor != 1
        expr6 = 197 * FloorDiv(i0, 197 * 3) + ModularIndexing(i0, 3, 197)
        simplified = sizevars.simplify_with_ranges(expr6, {})
        self.assertEqual(simplified, FloorDiv(i0, 3))
        self.assertEqual(expr6.subs({i0: 39485}), simplified.subs({i0: 39485}))


class CommonTemplate:
    def test_bool(self):
        def fn(a, b):
            return (
                a + b,
                a * b,
                a & b,
                a | b,
                a ^ b,
                torch.logical_and(a, b),
                torch.logical_or(a, b),
                torch.logical_not(a),
                torch.sign(b),
            )

        self.common(
            fn,
            (
                torch.tensor([True, False, True, False]),
                torch.tensor([False, False, True, True]),
            ),
        )

    def test_add_const_int(self):
        def fn(a):
            return (a + 1, torch.add(a, 1, alpha=2))

        self.common(fn, (torch.randn(32),))

    def test_add_const_float(self):
        def fn(a):
            return (a + 1.5,)

        self.common(fn, (torch.randn(32),))

    def test_add_inplace_permuted(self):
        def fn(x, y):
            return x.add_(y)

        x = torch.ones([2, 12, 13, 17]).transpose(1, 2)
        y = torch.randn([2, 13, 1, 17])

        self.common(fn, (x, y))

    def test_concat_add_inplace(self):
        def fn(x, y, z):
            return torch.cat([x, y], dim=1).add_(z)

        x = torch.randn([2, 12, 14, 14])
        y = torch.randn([2, 12, 14, 14])
        z = torch.randn([2, 24, 14, 14])

        self.common(fn, (x, y, z))

    def test_abs(self):
        def fn(a):
            return (a / (torch.abs(a) + 1),)

        self.common(fn, (torch.randn(17),))

    def test_sgn(self):
        def fn(a):
            return torch.sgn(a), torch.sgn(a + 1) - 1

        self.common(fn, [torch.linspace(-10, 10, 41)])

    def test_randn_generator(self):
        def fn(a, generator):
            torch.randn([20, 20], generator=generator, device=a.device)

        self.common(fn, (torch.linspace(-10, 10, 41), None))

        # generator not yet supported in dynamo
        with self.assertRaisesRegex(torch._dynamo.exc.Unsupported, "Generator"):
            self.common(fn, (torch.linspace(-10, 10, 41), torch.Generator(self.device)))

    def test_sgn_extremal(self):
        def fn(a):
            return (torch.sgn(a),)

        self.common(fn, [torch.tensor([np.nan, np.inf, -np.inf, 0])])

    def test_max_min(self):
        def fn(a, b):
            return (torch.maximum(a, b), torch.minimum(a, b))

        self.common(fn, (torch.randn(8), torch.randn(8)))
        t1 = torch.randn(8)
        t1[0] = float("nan")
        t2 = torch.randn(8)
        t2[1] = float("nan")
        self.common(fn, (t1, t2))

    def test_horizonal_fusion1(self):
        def fn(a, b, c):
            return (a + b, a - c, b * c)

        self.common(
            fn, (torch.randn(8, 16, 16), torch.randn(8, 16, 16), torch.randn(1, 16, 1))
        )

    def test_horizonal_fusion2(self):
        def fn(a, b, c):
            return a + 1, b + 2, c + 3

        self.common(fn, (torch.randn(8, 16, 8), torch.randn(8, 16), torch.randn(16, 8)))

    def test_vertical_fusion1(self):
        def fn(sa, ct, p):
            # From torchbench.pyhpc_equation_of_state
            v17 = -3.087032500374211e-7
            v18 = -1.988366587925593e-8
            v19 = -1.061519070296458e-11
            v20 = 1.550932729220080e-10
            t15 = v19 * ct
            t19 = v17 + ct * (v18 + t15) + v20 * sa
            t20 = 1.0 / t19
            t128 = t19 * p
            return t20 + t128

        self.common(
            fn,
            (
                torch.randn(204, 204, 26),
                torch.randn(204, 204, 26),
                torch.randn(26),
            ),
        )
        self.assertEqual(torch._inductor.metrics.generated_kernel_count, 1)

    def test_forced_buffer_realize(self):
        # Test torch._test_inductor_realize forces a buffer to be realized
        def fn(a):
            b = test_operators.realize(a * 2)
            return (b * 2,)

        self.common(fn, (torch.randn(10),))
        self.assertEqual(torch._inductor.metrics.ir_nodes_pre_fusion, 2)

    def test_scheduler_vertical_fusion1(self):
        realize = test_operators.realize

        def fn(sa, ct, p):
            # From torchbench.pyhpc_equation_of_state
            v17 = -3.087032500374211e-7
            v18 = -1.988366587925593e-8
            v19 = -1.061519070296458e-11
            v20 = 1.550932729220080e-10
            t15 = realize(v19 * ct)
            t19 = realize(v17 + ct * (v18 + t15) + v20 * sa)
            t20 = realize(1.0 / t19)
            t128 = realize(t19 * p)
            return t20 + t128

        self.common(
            fn,
            (
                torch.randn(204, 204, 26),
                torch.randn(204, 204, 26),
                torch.randn(26),
            ),
        )
        self.assertEqual(torch._inductor.metrics.ir_nodes_pre_fusion, 5)
        self.assertEqual(
            torch._inductor.metrics.generated_kernel_count,
            1 if self.device == "cuda" else 3,
        )

    def test_sum1(self):
        def fn(a, b):
            return ((a + b).sum(-1),)

        self.common(fn, (torch.randn(8, 8), torch.randn(8, 8)))

    def test_sum2(self):
        def fn(a, b):
            return ((a + b).sum([1, 2]), (a + b).sum(-1))

        self.common(fn, (torch.randn(8, 9, 3, 21), torch.randn(8, 9, 3, 21)))

    def test_sum3(self):
        def fn(a, b):
            r1 = a + b
            r2 = r1.sum(-1)
            r3 = torch.squeeze(b) + 10
            return (r1, r2, r3)

        # Mismatched elements: 2 / 10 (20.0%)
        # Greatest absolute difference: 0.0029296875 at index (8,) (up to 1e-05 allowed)
        # Greatest relative difference: 0.0017482517482517483 at index (6,) (up to 0.001 allowed)
        self.common(fn, (torch.randn(10, 10), torch.randn(1, 10)), atol=1e-5, rtol=2e-3)

    def test_sum4(self):
        def fn(a):
            b = a + 1
            c = b.sum(-1)
            d = c + 3
            e = d.sum(-1)
            f = e + 5
            return (f, e, d, c, b)

        self.common(fn, (torch.randn(1, 16, 8, 8),))

    def test_sum5(self):
        def fn(a):
            b = a + 1
            c = b.sum(-1)
            d = c + 3
            e = d.sum(-1)
            f = e + 5
            return (f,)

        self.common(fn, (torch.randn(1, 17, 8, 9),))

    def test_reduction1(self):
        def fn(a):
            return (a.sum(), a.max(), a.min(), a.argmax(), a.argmin())

        self.common(fn, (torch.tensor([float("-inf"), 0.0, float("inf")]),))

    def test_reduction2(self):
        def fn(a):
            # FIXME: a.argmax
            return (a.sum(), a.max(), a.min(), a.argmin())

        self.common(fn, (torch.full((4,), float("inf")),))

    def test_reduction3(self):
        def fn(a):
            # FIXME: a.argmin
            return (a.sum(), a.max(), a.min(), a.argmax())

        self.common(fn, (torch.full((4,), float("-inf")),))

    def test_reduction4(self):
        if self.device == "cpu":
            raise unittest.SkipTest("Non-deterministic CPU results")

        def fn(a):
            return (a.argmax(-1), a.argmin(-1))

        inputs = (torch.ones(128), torch.ones(4, 4, 1))
        for i in inputs:
            self.common(fn, (i,))

    def test_unroll_small_reduction(self):
        def fn(x):
            val1, index1 = x.min(-1)
            val2, index2 = x.max(-1)
            return (
                val1,
                index1,
                val2,
                index2,
                x.sum(-1),
                (x > 1).any(-1),
                (x > 0).all(-1),
                x.argmin(-1),
                x.argmax(-1),
                x.amin(-1),
                x.amax(-1),
            )

        with config.patch(unroll_reductions_threshold=8):
            # small sized reductions will get unrolled
            self.common(fn, (torch.randn(8, 3),))
        torch._dynamo.reset()
        with config.patch(unroll_reductions_threshold=1):
            # make sure things also work if they aren't unrolled
            self.common(fn, (torch.randn(8, 3),))

    def test_multilayer_low_prec(self):
        # fp16 nyi for cpu
        if self.device == "cpu":
            raise unittest.SkipTest("requires CUDA")

        def fn(a):
            return torch.mean(a)

        self.common(fn, ((torch.rand((10, 3, 352, 352), dtype=torch.float16),)))

    def test_expanded_reduction(self):
        if self.device == "cpu":
            raise unittest.SkipTest(
                "https://github.com/pytorch/torchdynamo/issues/1697"
            )

        def fn(x, y):
            z = x * y
            return z.sum((0, 1))

        self.common(fn, (torch.randn(2, 197, 256), torch.randn(2, 1, 256)))

    def test_min_max_reduction(self):
        def fn(a, b):
            return ((a + b).max(), (a + b).min(), torch.amax(a + 1, keepdim=True))

        self.common(fn, (torch.randn(8, 8), torch.randn(8, 8)))

    def test_sum_int(self):
        def fn(x):
            return 2 * x.sum(-1) + x.sum()

        dtypes = torch.bool, torch.uint8, torch.int
        inps = [torch.randint(2, (64,), dtype=dtype) for dtype in dtypes]
        for i in inps:
            self.common(fn, (i,), check_lowp=False)

    def test_sum_dtype(self):
        def fn(x):
            return x * x.sum(-1, dtype=torch.double) + x.sum(dtype=torch.double)

        self.common(fn, (torch.ones(32, 32) * 70,))

    def test_clamp(self):
        def fn(a, b):
            return (a.clamp(-0.1, 0.1), b.clamp(0), torch.clamp(a + b, max=0))

        self.common(fn, (torch.randn(8, 8), torch.randn(8, 8)))

    def test_arange1(self):
        def fn(x):
            rng1 = torch.arange(8 * 8, dtype=torch.float32, device=x.device).view(8, 8)
            rng2 = torch.arange(10, 18, device=x.device)
            tmp = x * rng1
            return tmp, tmp + rng2

        self.common(fn, (torch.randn(8, 8),))

    def test_arange2(self):
        def fn(x):
            rng1 = torch.arange(8, device=x.device)
            return (x + rng1,)

        self.common(fn, (torch.randint(4, (8, 8)),), check_lowp=False)

    def test_arange3(self):
        def fn(x):
            return x + torch.ops.aten.arange.start_step(
                0, 53, 4, dtype=torch.int64, device=x.device
            )

        self.common(fn, (torch.randn(14),))

    def test_arange4(self):
        def fn(x):
            return x - torch.arange(512, -512, -1.0, device=x.device)

        self.common(fn, (torch.randn(1024),))

    def test_linspace1(self):
        def fn(x):
            return torch.linspace(0.125, 0.875, 7, device=x.device) + x

        self.common(fn, (torch.randn(1, 7),))

    def test_linspace2(self):
        def fn(x):
            return torch.linspace(0, 2, 1, device=x.device) + x

        self.common(fn, (torch.randn(1, 1),))

    def test_linspace3(self):
        def fn(x):
            return torch.linspace(0, 2, 0, device=x.device)

        self.common(fn, (torch.Tensor([]),))

    def test_tensor1(self):
        def fn(x):
            return torch.tensor([1], device=x.device) + x, torch.tensor(
                5, device=x.device
            )

        self.common(fn, (torch.randn(10),))

    def test_tensor2(self):
        def fn(x):
            return torch.tensor(list(range(2, 40, 2)), device=x.device) + x

        self.common(fn, (torch.randn(1),))

    def test_tensor3(self):
        def fn(x):
            return (
                torch.tensor([], device=x.device),
                torch.tensor([1, 2], device=x.device) + 1,
                torch.tensor([1, 2, 3], device=x.device) + 2,
                torch.tensor([1, 2, 3, 4], device=x.device) + x,
            )

        self.common(fn, [torch.randn(4)])

    def test_views1(self):
        def fn1(x, y):
            return (x.view(size2) + y,)

        def fn2(x, y):
            return ((x + 1).view(size2) + y,)

        views = [
            ([5 * 7], [5, 7]),
            ([2 * 3 * 4 * 5 * 6 * 7], [2, 3, 4, 5, 6, 7]),
            ([2 * 3, 4, 5, 6 * 7], [2, 3, 4, 5, 6, 7]),
            ([10 * 5, 20], [10, 5, 20]),
            ([1, 10, 1], [10]),
            ([10, 1, 10, 1, 10], [10, 100]),
            ([2, 2, 2, 2], [4, 4]),
        ]
        for size1, size2 in views:
            self.common(fn1, (torch.randn(size1), torch.randn(size2)))
            self.common(fn2, (torch.randn(size1), torch.randn(size2)))

        for size2, size1 in views:
            self.common(fn1, (torch.randn(size1), torch.randn(size2)))
            self.common(fn2, (torch.randn(size1), torch.randn(size2)))

    def test_views2(self):
        def fn1(x):
            return (x.view(size2) + 1,)

        def fn2(x):
            return ((x * 2).view(size2) + 1,)

        for size1, size2 in [
            ([2, 2, 2, 2], [4, -1]),
            ([10, 1, 10, 1, 10], [-1, 100]),
            ([10 * 5, 20], [10, -1, 20]),
        ]:
            self.common(fn1, (torch.randn(size1),))
            self.common(fn2, (torch.randn(size1),))

    def test_views3(self):
        # example taken from hf_BigBird
        def forward(arg1, arg2):
            index = torch.ops.aten.index(arg1, [arg2])
            view_1 = torch.ops.aten.view(index, [1, 2232, 64])
            view_2 = torch.ops.aten.view(view_1, [1, 12, 62, 192])
            return view_2

        self.common(
            forward,
            (
                rand_strided((64, 64), (64, 1), torch.float32),
                rand_strided((2232,), (1,), torch.int64),
            ),
        )

    def test_relu(self):
        def fn(a, b):
            return (torch.relu(a), torch.relu(a + b) / 10)

        self.common(fn, (torch.randn(8, 8), torch.randn(8, 8)))

    def test_exp(self):
        def fn(a, b):
            return (torch.exp(a), torch.exp(a + b))

        self.common(fn, (torch.randn(8, 8), torch.randn(8, 8)))

    def test_exp2(self):
        def fn(a, b):
            return (torch.exp2(a), torch.exp2(a + b), torch.pow(2, -torch.abs(a - b)))

        self.common(fn, (torch.randn(8, 8), torch.randn(8, 8)))

    def test_sigmoid(self):
        def fn(a, b):
            return (torch.sigmoid(a), torch.sigmoid(a + b))

        self.common(fn, (torch.randn(8, 8), torch.randn(8, 8)))

    def test_round(self):
        def fn(a, b):
            return torch.round(a), torch.round(b + 1), torch.round(a, decimals=2)

        # without manual_seed, there is some chance this test fails due to:
        # https://github.com/openai/triton/issues/530
        torch.manual_seed(0)

        # with *100 we are always getting a number exactly at .5 which we don't do right in half
        self.common(fn, (torch.randn(8, 8) * 100, torch.randn(8, 8) * 10))

    def test_round_correctness(self):
        if self.device == "cuda":
            raise unittest.SkipTest("need to debug tl.libdevice on A100/V100")

        def fn(a):
            return torch.round(a)

        self.common(
            fn,
            [torch.arange(-10, 10, 0.1, dtype=torch.float64)],
            check_lowp=False,
        )

    def test_silu(self):
        def fn(a):
            return (torch.nn.functional.silu(a),)

        self.common(fn, (torch.randn(8, 8),))

    # TODO(voz): Re-enable this test ASAP https://github.com/pytorch/pytorch/issues/82763
    @unittest.skip("Skipping due to op bugs")
    def test_nan_to_num(self):
        def fn(a):
            return (
                torch.nan_to_num(a),
                torch.nan_to_num(a, nan=3.0),
                torch.nan_to_num(a, nan=None),
                torch.nan_to_num(a, posinf=4.0),
                torch.nan_to_num(a, neginf=5.0),
                torch.nan_to_num(a, nan=3.0, posinf=4.0, neginf=5.0),
            )

        self.common(
            fn,
            (torch.tensor((float("nan"), float("inf"), float("-inf"), 1.0)),),
            check_lowp=False,  # a much more elaborate test is required to match finfo max's for float and half
        )

    def test_div1(self):
        def fn(a, b):
            return (
                aten.div(a, b, rounding_mode=None),
                aten.div(a, b, rounding_mode="floor"),
                aten.div(a, b, rounding_mode="trunc"),
                a / b,
                a // b,
            )

        self.common(fn, (torch.randn(8, 8) * 100, torch.randn(8, 8) * 100))

    def test_div2(self):
        def fn(a, b):
            return (
                aten.div(a, b, rounding_mode=None),
                aten.div(a, b, rounding_mode="floor"),
                aten.div(a, b, rounding_mode="trunc"),
                a / b,
                a // b,
            )

        self.common(fn, (torch.randint(-100, 100, [8, 8]), 100 * torch.randn(8, 8)))

    def test_div3(self):
        def fn(a, b):
            return (
                aten.div(a, b, rounding_mode=None),
                aten.div(a, b, rounding_mode="floor"),
                aten.div(a, b, rounding_mode="trunc"),
                a / b,
                a // b,
            )

        a = torch.randint(1, 100, [8, 8])
        self.common(fn, (a * 2, a))

    def test_div4(self):
        def fn(a, b):
            return (
                aten.div(a, b, rounding_mode=None),
                aten.div(a, b, rounding_mode="floor"),
                aten.div(a, b, rounding_mode="trunc"),
                a / b,
                a // b,
            )

        self.common(
            fn,
            (torch.randint(-100, 0, [8, 8]), torch.randint(1, 10, [8, 8])),
        )

    def test_div5(self):
        def fn(a, b):
            return (
                aten.div(a, b, rounding_mode=None),
                aten.div(a, b, rounding_mode="floor"),
                aten.div(a, b, rounding_mode="trunc"),
                a / b,
                a // b,
            )

        # divide a scalar
        self.common(fn, (torch.randint(-100, 0, [8, 8]), 16))

    def test_div6(self):
        def fn(a, b):
            return (
                aten.div(a, b, rounding_mode=None),
                aten.div(a, b, rounding_mode="floor"),
                aten.div(a, b, rounding_mode="trunc"),
                a / b,
                a // b,
            )

        # treat boolean as integer
        self.common(
            fn,
            (torch.ones([8, 8], dtype=torch.bool), torch.randint(-100, -1, [8, 8])),
        )

    def test_div7(self):
        def fn(a, b):
            return (
                aten.div(a, b, rounding_mode=None),
                aten.div(a, b, rounding_mode="floor"),
                aten.div(a, b, rounding_mode="trunc"),
                a / b,
                a // b,
            )

        self.common(
            fn,
            (
                torch.randint(2**32, 2**40, [100, 100]),
                torch.randint(-10, -1, [100, 100]),
            ),
        )

    def test_div8(self):
        def fn(a, b):
            return (
                aten.div(a, b, rounding_mode=None),
                aten.div(a, b, rounding_mode="floor"),
                aten.div(a, b, rounding_mode="trunc"),
                a / b,
                a // b,
            )

        self.common(fn, (1024, 100))

    def test_div_zero_dim(self):
        def fn(a, b):
            return (
                aten.div(a, b, rounding_mode=None),
                aten.div(a, b, rounding_mode="floor"),
                aten.div(a, b, rounding_mode="trunc"),
                a / b,
                a // b,
            )

        for dtype in (torch.float32, torch.int64):
            self.common(
                fn,
                (
                    make_tensor(10, device="cpu", dtype=dtype),
                    make_tensor((), device="cpu", dtype=dtype, exclude_zero=True),
                ),
            )
            self.common(
                fn,
                (
                    make_tensor((), device="cpu", dtype=dtype),
                    make_tensor(10, device="cpu", dtype=dtype, exclude_zero=True),
                ),
            )

    def test_div_prim(self):
        def fn(a, b):
            return (torch.ops.prims.div(a, b),)

        for dtype in (torch.float32, torch.int64):
            self.common(
                fn,
                (
                    make_tensor(100, device="cpu", dtype=dtype),
                    make_tensor(100, device="cpu", dtype=dtype, exclude_zero=True),
                ),
            )

    def test_both_scalars(self):
        def fn(a, b):
            return (
                aten.add(a, b),
                aten.add(b, a),
                aten.sub(a, b),
                aten.sub(b, a),
                aten.mul(a, b),
                aten.mul(b, a),
            )

        self.common(fn, (4, 3.3), reference_in_float=False)

    def test_sum_keepdims(self):
        def fn(a, b):
            return (torch.sum(a + b, -1, keepdim=True),)

        self.common(fn, (torch.randn(8, 8), torch.randn(8, 8)))

    def test_softmax(self):
        def fn(a, b):
            return (torch.softmax(a + b, -1), torch.softmax(a, 0), torch.softmax(b, 1))

        self.common(fn, (torch.randn(8, 8), torch.randn(8, 8)))

    def test_log_softmax(self):
        def fn(a, b):
            return (F.log_softmax(a + b, -1), F.log_softmax(a, 0), F.log_softmax(b, 1))

        self.common(fn, (torch.randn(8, 8), torch.randn(8, 8)))

    def test_transpose(self):
        def fn(a, b):
            return (
                torch.t(a) + b,
                torch.transpose(b * 2, 0, 1) + 10,
            )

        self.common(fn, (torch.randn(8, 8), torch.randn(8, 8)))

    def test_permute1(self):
        def fn(a):
            return (
                torch.permute(a + 1, [2, 1, 4, 0, 3]) + 2,
                torch.permute(a, [2, 1, 4, 0, 3]) + 2,
            )

        self.common(fn, (torch.randn(2, 2, 2, 2, 2),))

    def test_permute2(self):
        def fn(a):
            a = a.unfold(0, 2, 1)
            a = torch.unsqueeze(a, 1)
            a = torch.permute(a, [0, 2, 3, -3])
            return (a,)

        self.common(fn, (torch.randn(4, 4),))

    def test_expand(self):
        def fn(a):
            return (
                (a + 1).expand(3, 4, 2, 3, 2) + 2,
                a.expand(2, 1, 2, 3, 2) + 2,
            ), a.expand(2, -1, 5, -1)

        self.common(fn, (torch.randn(2, 1, 2),))

    def test_squeeze1(self):
        def fn(a):
            return ((a + 1).squeeze() + 2, a.squeeze() + 2)

        self.common(fn, (torch.randn(1, 2, 1, 2, 2, 1, 1),))

    def test_squeeze2(self):
        def fn(a):
            return ((a + 1).squeeze(-1).squeeze(2) + 2, a.squeeze(0) + 2)

        self.common(fn, (torch.randn(1, 2, 1, 2, 2, 2, 1),))

    def test_simplify_loops(self):
        def fn(a, b):
            return a + b

        self.common(
            fn,
            (
                torch.randn(2, 3, 4, 5, 6),
                torch.randn(4, 2, 3, 5, 6).permute(1, 2, 0, 3, 4),
            ),
        )

    def test_unsqueeze(self):
        def fn(a):
            return (
                torch.unsqueeze(a + 1, -1) + 2,
                torch.unsqueeze(a, 2) + 2,
                torch.unsqueeze(a + 1, 0) + 2,
                torch.unsqueeze(a, -2) + 2,
            )

        self.common(
            fn,
            (
                torch.randn(
                    2,
                    2,
                    2,
                    2,
                ),
            ),
        )

    def test_unsqueeze_inplace(self):
        def fn(a):
            tmp1 = a + 1
            aten.unsqueeze_(tmp1, 2)
            tmp2 = aten.unsqueeze_(a + 1, 0) + 2
            return (tmp1, tmp2)

        self.common(
            fn,
            (
                torch.randn(
                    2,
                    2,
                    2,
                    2,
                ),
            ),
        )

    def test_addmm(self):
        def fn(a, b, c):
            return (torch.addmm(a + 1, b + 2, c + 3) + 4,)

        self.common(
            fn,
            (
                torch.randn(8, 8),
                torch.randn(8, 8),
                torch.randn(8, 8),
            ),
        )

    def test_linear1(self):
        mod = torch.nn.Sequential(
            torch.nn.Linear(8, 16),
            torch.nn.Sigmoid(),
            ToTuple(),
        )
        self.common(mod, (torch.randn(2, 8),))

    def test_linear2(self):
        mod = torch.nn.Sequential(
            torch.nn.Linear(8, 8),
            torch.nn.ReLU(),
            torch.nn.Linear(8, 8),
            torch.nn.ReLU(),
            torch.nn.Linear(8, 8),
            torch.nn.ReLU(),
            torch.nn.Linear(8, 8),
            torch.nn.ReLU(),
        )
        self.common(mod, (torch.randn(2, 8),))

    def test_bmm1(self):
        def fn(a, b):
            return (
                torch.bmm(a, b),
                torch.bmm(a + 1, b + 2) + 3,
            )

        self.common(
            fn,
            (
                torch.randn(2, 8, 8),
                torch.randn(2, 8, 8),
            ),
            check_lowp=False,
        )
        self.common(
            fn,
            (
                torch.randn(1, 16, 8),
                torch.randn(1, 8, 10),
            ),
            check_lowp=False,
        )

    def test_bmm2(self):
        def fn(a, b):
            return torch.bmm(a.permute(0, 2, 1), b)

        self.common(
            fn,
            (
                torch.randn(1, 8, 8),
                torch.randn(1, 8, 8),
            ),
            check_lowp=False,
        )

    def test_shape_prop_torch_ones(self):
        class Model(torch.nn.Module):
            def __init__(self):
                super(Model, self).__init__()

            def forward(self, attention_scores):
                extended_attention_mask = torch.ones(
                    8, 1, 1, 512, device=attention_scores.device
                )
                attention_scores = attention_scores + extended_attention_mask

                return attention_scores

        mod = Model().eval()
        with torch.no_grad():
            self.common(
                mod,
                (torch.randn(8, 12, 512, 512),),
            )

    @slow()
    def test_conv_bn_fuse(self):
        # For gpu path, there is an accuracy issue
        if self.device == "cuda":
            raise unittest.SkipTest("only support cpu conv bn test")

        input_shapes = {1: (112,), 2: (112, 112), 3: (55, 55, 55)}
        conv_modules = {1: torch.nn.Conv1d, 2: torch.nn.Conv2d, 3: torch.nn.Conv3d}
        bn_modules = {
            1: torch.nn.BatchNorm1d,
            2: torch.nn.BatchNorm2d,
            3: torch.nn.BatchNorm3d,
        }
        options = itertools.product(
            [1, 2, 3],
            [True, False],
            [1, 3],
            [1, 2],
            [1, 4],
        )

        for (
            dim,
            bias,
            kernel_size,
            dilation,
            groups,
        ) in options:
            oC = 32 * groups
            iC = 3 * groups
            x_shape = (1, iC) + input_shapes[dim]
            mod = torch.nn.Sequential(
                conv_modules[dim](
                    iC,
                    oC,
                    kernel_size=kernel_size,
                    dilation=dilation,
                    groups=groups,
                    bias=bias,
                ),
                bn_modules[dim](oC),
            ).eval()
            test_memory_format = [torch.contiguous_format]
            # TODO: GPU path doesn't support channels_last now.
            if not HAS_CUDA and dim > 1:
                channels_last = (
                    torch.channels_last if dim == 2 else torch.channels_last_3d
                )
                test_memory_format.append(channels_last)
            for memory_format in test_memory_format:
                v = torch.randn(x_shape, dtype=torch.float32).to(
                    memory_format=memory_format
                )
                with torch.no_grad():
                    self.common(
                        mod,
                        (v,),
                    )

    def test_conv_functional_bn_fuse(self):
        # For gpu path, there is an accuracy issue
        if self.device == "cuda":
            raise unittest.SkipTest("only support cpu conv bn test")

        # Define a BatchNorm using functional BN.
        class BatchNorm(torch.nn.BatchNorm2d):
            def __init__(
                self,
                num_features,
                eps=1e-5,
                momentum=0.1,
                affine=True,
                track_running_stats=True,
                device=None,
                dtype=None,
            ):
                factory_kwargs = {"device": device, "dtype": dtype}
                super(BatchNorm, self).__init__(
                    num_features,
                    eps=eps,
                    momentum=momentum,
                    affine=affine,
                    track_running_stats=track_running_stats,
                    **factory_kwargs,
                )

            def forward(self, x):
                if self.momentum is None:
                    exponential_average_factor = 0.0
                else:
                    exponential_average_factor = self.momentum

                if self.training and self.track_running_stats:
                    # TODO: if statement only here to tell the jit to skip emitting this when it is None
                    if self.num_batches_tracked is not None:  # type: ignore[has-type]
                        self.num_batches_tracked = self.num_batches_tracked + 1  # type: ignore[has-type]
                        if self.momentum is None:  # use cumulative moving average
                            exponential_average_factor = 1.0 / float(
                                self.num_batches_tracked
                            )
                        else:  # use exponential moving average
                            exponential_average_factor = self.momentum
                if self.training:
                    bn_training = True
                else:
                    bn_training = (self.running_mean is None) and (
                        self.running_var is None
                    )
                x = F.batch_norm(
                    x,
                    # If buffers are not to be tracked, ensure that they won't be updated
                    self.running_mean
                    if not self.training or self.track_running_stats
                    else None,
                    self.running_var
                    if not self.training or self.track_running_stats
                    else None,
                    self.weight,
                    self.bias,
                    bn_training,
                    exponential_average_factor,
                    self.eps,
                )
                return x

        v = torch.randn(1, 3, 556, 56, dtype=torch.float32)
        mod = torch.nn.Sequential(
            torch.nn.Conv2d(
                3,
                64,
                kernel_size=3,
                dilation=1,
                groups=1,
                bias=True,
            ),
            BatchNorm(64),
        ).eval()
        with torch.no_grad():
            self.common(
                mod,
                (v,),
            )

    def test_conv2d_packed(self):
        if self.device == "cuda":
            raise unittest.SkipTest("only support cpu conv2d packed test")

        x_shape = (1, 3, 56, 56)
        mod = torch.nn.Sequential(torch.nn.Conv2d(3, 64, 3, 3)).eval()
        v = torch.randn(x_shape, dtype=torch.float32)
        with torch.no_grad():
            self.common(
                mod,
                (v,),
            )

    @slow()
    def test_conv2d_unary(self):
        # For gpu path, there is an accuracy issue
        # see https://github.com/pytorch/pytorch/issues/87745
        if self.device == "cuda":
            raise unittest.SkipTest("only support cpu conv2d unary test")

        class M(torch.nn.Module):
            def __init__(
                self,
                unary_fn,
                in_channels,
                out_channels,
                **kwargs,
            ):
                super(M, self).__init__()
                self.conv = torch.nn.Conv2d(
                    in_channels,
                    out_channels,
                    **kwargs,
                )
                self.unary_fn = unary_fn

            def forward(self, x):
                x = self.conv(x)
                return self.unary_fn(x)

        test_memory_format = [torch.contiguous_format, torch.channels_last]
        options = itertools.product(
            unary_list,
            [True, False],
            [1, 3],
            [1, 2],
            [1, 4],
            ["same", 0],
            test_memory_format,
        )

        for (
            unary_fn,
            bias,
            kernel_size,
            dilation,
            groups,
            padding,
            memory_format,
        ) in options:
            oC = 32 * groups
            iC = 3 * groups
            x_shape = (1, iC, 112, 112)
            mod = M(
                unary_fn,
                iC,
                oC,
                kernel_size=kernel_size,
                padding=padding,
                dilation=dilation,
                groups=groups,
                bias=bias,
            ).eval()

            # TODO: add bf16 test for cpu path?
            # TODO: this test fails when requires_grad=False
            v = (
                torch.randn(x_shape, dtype=torch.float32, requires_grad=True)
                .add(1)
                .to(memory_format=memory_format)
            )
            with torch.no_grad():
                self.common(
                    mod,
                    (v,),
                )

    @slow()
    def test_conv2d_binary(self):
        # For gpu path, there is an accuracy issue
        # see https://github.com/pytorch/pytorch/issues/87745
        if self.device == "cuda":
            raise unittest.SkipTest("only support cpu conv2d binary test")

        class M(torch.nn.Module):
            def __init__(
                self,
                binary_fn,
                unary_fn,
                in_channels,
                out_channels,
                dilation,
                groups,
                padding,
                bias,
                **kwargs,
            ):
                super(M, self).__init__()
                self.conv1 = torch.nn.Conv2d(
                    in_channels,
                    out_channels,
                    dilation=dilation,
                    groups=groups,
                    padding=padding,
                    bias=bias,
                    **kwargs,
                )
                self.conv2 = torch.nn.Sequential(
                    torch.nn.Conv2d(
                        in_channels,
                        out_channels,
                        dilation=dilation,
                        groups=groups,
                        padding=padding,
                        bias=bias,
                        **kwargs,
                    )
                )
                self.binary_fn = binary_fn
                self.unary_fn = unary_fn

            def forward(self, x):
                x1 = self.conv1(x)
                x2 = self.conv2(x)
                return self.unary_fn(self.binary_fn(x1, x2))

        test_memory_format = [torch.contiguous_format, torch.channels_last]
        options = itertools.product(
            binary_list,
            unary_list[:2],
            [True, False],
            [1, 3],
            [1, 2],
            [1, 4],
            ["same", 0],
            test_memory_format,
        )

        for (
            binary_fn,
            unary_fn,
            bias,
            kernel_size,
            dilation,
            groups,
            padding,
            memory_format,
        ) in options:
            oC = 32 * groups
            iC = 3 * groups
            x_shape = (1, iC, 112, 112)
            mod = M(
                binary_fn,
                unary_fn,
                iC,
                oC,
                dilation,
                groups,
                padding,
                bias,
                kernel_size=kernel_size,
            ).eval()
            mod = mod.to(memory_format=memory_format)
            # TODO: add bf16 test
            v = torch.randn(x_shape, dtype=torch.float32).to(
                memory_format=memory_format
            )
            with torch.no_grad():
                self.common(
                    mod,
                    (v,),
                )

    def test_linear_packed(self):
        options = itertools.product([[2, 3, 10], [2, 10]], [True, False])
        for input_shape, bias in options:
            mod = torch.nn.Sequential(
                torch.nn.Linear(input_shape[-1], 30, bias=bias)
            ).eval()

            v = torch.randn(input_shape)
            with torch.no_grad():
                self.common(
                    mod,
                    (v,),
                )

    def test_linear_unary(self):
        class M(torch.nn.Module):
            def __init__(
                self,
                unary_fn,
                in_features,
                out_features,
                bias,
                **kwargs,
            ):
                super(M, self).__init__()
                self.linear = torch.nn.Linear(
                    in_features,
                    out_features,
                    bias,
                    **kwargs,
                )
                self.unary_fn = unary_fn

            def forward(self, x):
                x = self.linear(x)
                return self.unary_fn(x)

        options = itertools.product(unary_list, [[2, 3, 10], [2, 10]], [True, False])
        dtype = torch.bfloat16
        if has_bf16_support():
            for eltwise_fn, input_shape, bias in options:
                mod = M(eltwise_fn, input_shape[-1], 30, bias=bias).eval()
                # only fuse for linear when the dtype is bf16
                mod = mod.to(dtype)
                v = torch.randn(input_shape).to(dtype)
                with torch.no_grad():
                    self.common(
                        mod,
                        (v,),
                    )

    def test_linear_binary(self):
        class M(torch.nn.Module):
            def __init__(self, eltwise_fn, in_channels, out_channels, bias, **kwargs):
                super(M, self).__init__()
                self.linear = torch.nn.Linear(
                    in_channels, out_channels, bias=bias, **kwargs
                )
                self.eltwise = eltwise_fn

            def forward(self, x, y):
                x = self.linear(x)
                x = self.eltwise(x, y)
                return x

        options = itertools.product(binary_list, [[2, 3, 10], [2, 10]], [True, False])
        dtype = torch.bfloat16
        out_feature = 30
        if has_bf16_support():
            for binary_ops, input_shape, bias in options:
                mod = M(binary_ops, input_shape[-1], out_feature, bias).eval()

                # only fuse for linear when the dtype is bf16
                mod = mod.to(dtype)
                v = torch.randn(input_shape).to(dtype)
                other = torch.randn(input_shape[:-1] + [out_feature]).to(dtype)
                with torch.no_grad():
                    self.common(mod, (v, other), atol=2e-3, rtol=0.016)

    def test_conv_transpose2d_packed(self):
        if self.device == "cuda":
            raise unittest.SkipTest("only support cpu conv_transpose2d packed test")

        x_shape = (1, 3, 28, 28)
        mod = torch.nn.Sequential(torch.nn.ConvTranspose2d(3, 64, 3, 3)).eval()
        v = torch.randn(x_shape, dtype=torch.float32)
        with torch.no_grad():
            self.common(
                mod,
                (v,),
            )

    def test_conv_transpose2d_unary(self):
        if self.device == "cuda":
            raise unittest.SkipTest("only support cpu conv_transpose2d unary test")

        class M(torch.nn.Module):
            def __init__(
                self,
                unary_fn,
                in_channels,
                out_channels,
                **kwargs,
            ):
                super(M, self).__init__()
                self.conv_transpose2d = torch.nn.ConvTranspose2d(
                    in_channels,
                    out_channels,
                    **kwargs,
                )
                self.unary_fn = unary_fn

            def forward(self, x):
                x = self.conv_transpose2d(x)
                return self.unary_fn(x)

        test_memory_format = [torch.contiguous_format, torch.channels_last]
        options = itertools.product(
            unary_list,
            [True, False],
            [1, 3],
            [1, 2],
            [1, 4],
            [0, 1],
            test_memory_format,
        )

        for (
            unary_fn,
            bias,
            kernel_size,
            dilation,
            groups,
            padding,
            memory_format,
        ) in options:
            oC = 32 * groups
            iC = 3 * groups
            x_shape = (1, iC, 28, 28)
            mod = M(
                unary_fn,
                iC,
                oC,
                kernel_size=kernel_size,
                padding=padding,
                dilation=dilation,
                groups=groups,
                bias=bias,
            ).eval()

            v = torch.randn(x_shape, dtype=torch.float32).to(
                memory_format=memory_format
            )
            with torch.no_grad():
                self.common(
                    mod,
                    (v,),
                )

    def test_gather1(self):
        def fn(a, b):
            return (
                torch.gather(a.expand([4, 5, 10, 6]), 3, b + 1),
                torch.gather(a.expand([4, 5, 10, 6]), -1, b + 1),
            )

        self.common(
            fn,
            (
                torch.randn([1, 1, 10, 6]),
                torch.randint(5, [4, 5, 10, 1], dtype=torch.int64),
            ),
        )

    def test_gather2(self):
        # 0d tensor
        def fn(a, b):
            return torch.gather(a, 0, b) + torch.gather(a, -1, b)

        x = torch.tensor(123)
        y = torch.tensor(0)
        self.assertEqual(fn(x, y), x + x)

    def test_slice1(self):
        def fn(a):
            return (
                a[:, :10, 0] + a[:, 10:, 0],
                (a + 1)[:, :10, 0] + (a + 1)[:, 10:, 0],
            )

        self.common(
            fn,
            (torch.randn([2, 20, 2]),),
        )

    def test_slice2(self):
        def fn(a):
            return (
                a[:-1, ::2, -1] + a[-1:, 1::2, -2],
                (a + 1)[:-1, ::2, -1] + (a + 2)[-1:, 1::2, -2],
            )

        self.common(
            fn,
            (torch.randn([2, 20, 2]),),
        )

    def test_split_with_sizes(self):
        def fn(a, sizes):
            return [t + 1.0 for t in torch.split(a * 2.0, sizes, -1)]

        self.common(fn, (torch.randn(2, 2, 10), [3, 3, 4]))
        self.common(fn, (torch.randn(2, 2, 10), [4, 3, 3]))
        self.common(fn, (torch.randn(2, 2, 10), [1, 2, 3, 4]))

    def test_split(self):
        def fn(a):
            t = torch.split(a, 3, -1)
            return (t[0], t[1], t[2], t[3])

        def fn2(a):
            return fn(a + 1)

        self.common(
            fn,
            (torch.randn([2, 2, 10]),),
        )

        self.common(
            fn2,
            (torch.randn([2, 2, 10]),),
        )

    def test_to_dtype(self):
        def fn(a, b):
            return (
                aten._to_copy(a, dtype=6),
                aten._to_copy(b + 1, dtype=6),
                aten.to(b, torch.float64),
                aten.to(b, torch.bool),
            )

        self.common(
            fn,
            (
                torch.randn([2, 2, 10]),
                torch.randn([2, 2, 10], dtype=torch.float64),
            ),
        )

    @requires_cuda()
    def test_to_device(self):
        def fn(a):
            if a.device.type == "cpu":
                return aten._to_copy(a, device=torch.device("cuda"), dtype=6, layout=0)
            else:
                return aten._to_copy(a, device=torch.device("cpu"), dtype=6, layout=0)

        self.common(
            fn,
            (torch.randn([2, 2, 10]),),
        )

    def test_to_memory_format(self):
        def fn(a, memory_format):
            return a.to(memory_format=memory_format)

        self.common(
            fn,
            (torch.randn([2, 2, 10, 10]), torch.channels_last),
        )
        self.common(
            fn,
            (
                torch.randn([2, 2, 10, 10]).to(memory_format=torch.channels_last),
                torch.contiguous_format,
            ),
        )

    @requires_cuda()
    def test_to_device_constant(self):
        def fn(a):
            d1 = a.device.type
            if d1 == "cpu":
                d2 = "cuda"
            else:
                d2 = "cpu"

            const1 = torch.as_tensor(list(range(64)), device=d2)
            return (
                torch.arange(10, device=d2).to(d1) + a,
                const1.to(d1),
                (const1 + 1).to(d1),
            )

        self.common(
            fn,
            (torch.randn([10]),),
        )

    @requires_cuda()
    def test_multi_device(self):
        def fn(x):
            x = x + 1
            x = x + 2
            x = x.cuda()
            x = x + 3
            x = x + 4
            x = x.cpu()
            x = x + 5
            x = x + 6
            x = x.cuda()
            x = x + 7
            x = x + 8
            x = x.cpu()
            x = x + 9
            x = x + 10
            return x

        self.common(
            fn,
            (torch.randn([2, 2, 10]),),
            check_lowp=False,  # cpu doesn't understand fp16, and there are explicit .cpu() calls
        )

    @requires_multigpu()
    def test_multi_gpu_device(self):
        def fn(x, y):
            r = torch.ops.aten.div(x, y)
            r = r.to("cuda:1")
            return 2 * r

        self.common(fn, (torch.randn(4), torch.randn(4)), check_lowp=False)

    @requires_multigpu()
    def test_recompile_on_index(self):
        torch.set_float32_matmul_precision("high")

        def gemm(x, y):
            return x @ y

        failed_guard = None

        def fail(guard):
            nonlocal failed_guard
            failed_guard = guard

        gemm_opt = torch._dynamo.optimize("inductor", guard_fail_fn=fail)(gemm)

        x0 = torch.randn(1024, 1024, device="cpu:0")
        y0 = torch.randn(1024, 1024, device="cpu:0")

        gemm_opt(x0, y0)

        x1 = torch.randn(1024, 1024, device="cpu:1")
        y1 = torch.randn(1024, 1024, device="cpu:1")

        gemm_opt(x1, y1)
        self.assertTrue(failed_guard is not None)
        self.assertTrue(
            "tensor 'x' Tensor device index mismatch. Expected device index to be"
            in failed_guard.reason
        )

    def test_unbind(self):
        def fn(a):
            return torch.unbind(a), torch.unbind(a, -1)

        self.common(
            fn,
            (torch.randn([4, 4, 4]),),
        )

    def test_convolution1(self):
        m = torch.nn.Sequential(
            torch.nn.Conv2d(5, 6, [3, 3]),
            torch.nn.ReLU(),
            ToTuple(),
        )

        self.common(
            m,
            (torch.randn([2, 5, 16, 16]),),
            # Mismatched elements: 10 / 2352 (0.4%)
            # Greatest absolute difference: 5.7220458984375e-05 at index (0, 3, 12, 12) (up to 1e-05 allowed)
            # Greatest relative difference: 0.06512477175897748 at index (0, 4, 11, 9) (up to 0.001 allowed)
            atol=6e-5,
            rtol=0.001,
        )

    def test_convolution2(self):
        def fn(x, w, b):
            # transposed conv
            return (aten.convolution(x, w, b, [4], [0], [1], True, [0], 1),)

        self.common(
            fn,
            (
                torch.randn([2, 32, 90]),
                torch.randn([32, 16, 8]),
                torch.randn([16]),
            ),
            check_lowp=False,
        )

    def test_conv2d_channels_last(self):
        if self.device == "cuda":
            raise unittest.SkipTest("only support cpu conv2d channels_last")

        m = torch.nn.Sequential(
            torch.nn.Conv2d(3, 3, 1, 1),
            ToTuple(),
        )
        # only weight is channels_last
        self.common(
            m.to(memory_format=torch.channels_last),
            (torch.randn([2, 3, 16, 16]),),
            check_lowp=False,
        )
        # only activation is channels_last
        self.common(
            m,
            (torch.randn([2, 3, 16, 16]).to(memory_format=torch.channels_last),),
            check_lowp=False,
        )
        # activation and weight are all channels_last
        self.common(
            m.to(memory_format=torch.channels_last),
            (torch.randn([2, 3, 16, 16]).to(memory_format=torch.channels_last),),
            check_lowp=False,
        )

    def test_conv2d_backward_channels_last(self):
        def fn(grad_output, inp, weight):
            convolution_backward_8 = torch.ops.aten.convolution_backward.default(
                grad_output,
                inp,
                weight,
                [320],
                [1, 1],
                [0, 0],
                [1, 1],
                False,
                [0, 0],
                1,
                [True, True, True],
            )
            return convolution_backward_8

        # only weight is channels_last
        self.common(
            fn,
            (
                torch.randn([2, 320, 8, 8]),
                torch.randn([2, 2048, 8, 8]),
                torch.randn([320, 2048, 1, 1]).to(memory_format=torch.channels_last),
            ),
            check_lowp=False,
        )

    def test_conv3d_channels_last(self):
        if self.device == "cuda":
            raise unittest.SkipTest("only support cpu conv3d channels_last")

        m = torch.nn.Sequential(
            torch.nn.Conv3d(3, 3, 1, 1),
            ToTuple(),
        )
        # only weight is channels_last
        self.common(
            m.to(memory_format=torch.channels_last_3d),
            (torch.randn([2, 3, 16, 16, 16]),),
        )
        # only activation is channels_last
        self.common(
            m,
            (torch.randn([2, 3, 16, 16, 16]).to(memory_format=torch.channels_last_3d),),
        )
        # activation and weight are all channels_last
        self.common(
            m.to(memory_format=torch.channels_last_3d),
            (torch.randn([2, 3, 16, 16, 16]).to(memory_format=torch.channels_last_3d),),
        )

    def test_adaptive_avg_pool2d1(self):
        def fn(x):
            return aten._adaptive_avg_pool2d(x, (6, 6)), aten._adaptive_avg_pool2d(
                x + 1, (2, 5)
            )

        self.common(
            fn,
            (torch.randn(2, 4, 16, 16),),
            check_lowp=False,
        )

        # lowering to avg_pool2d case
        self.common(
            fn,
            (torch.randn(2, 4, 3, 3),),
        )

        # no-op case
        self.common(
            fn,
            (torch.randn(2, 4, 6, 6),),
        )

    def test_adaptive_avg_pool2d2(self):
        # Big kernel size, use fallback
        def fn(x):
            return aten._adaptive_avg_pool2d(x, (4, 4))

        torch._inductor.metrics.generated_kernel_count = 0
        self.common(
            fn,
            (torch.randn(2, 4, 21, 21),),
            check_lowp=False,
        )
        self.assertEqual(torch._inductor.metrics.generated_kernel_count, 0)

    def test_max_pool2d1(self):
        def fn(x):
            return aten.max_pool2d_with_indices(x, [3, 3], [2, 2])

        self.common(
            fn,
            (torch.randn(2, 4, 16, 16),),
        )

    def test_max_pool2d2(self):
        def fn(x):
            return aten.max_pool2d_with_indices(x, [3, 3], [2, 2])

        self.common(
            fn,
            (torch.randn([16, 64, 55, 55]),),
        )

    def test_max_pool2d3(self):
        def fn(x):
            # with padding
            return aten.max_pool2d_with_indices(x, [3, 3], [2, 2], [1, 1])

        self.common(
            fn,
            (-torch.arange(1 * 8 * 8, dtype=torch.float32).view(1, 1, 8, 8),),
        )

    def test_max_pool2d4(self):
        def fn(x):
            # with padding
            return aten.max_pool2d_with_indices(x, [3, 3], [2, 2], [0, 0], [1, 1], True)

        self.common(
            fn,
            (torch.randn([2, 8, 111, 111]),),
        )

    def test_max_pool2d5(self):
        def fn(x):
            return aten.max_pool2d_with_indices(x, [3, 3], [])

        self.common(
            fn,
            (torch.randn([16, 64, 55, 55]),),
        )

    def test_max_pool2d6(self):
        # Too big kernel size, use fallback
        def fn(x):
            return aten.max_pool2d_with_indices(x, [13, 13], [])

        torch._inductor.metrics.generated_kernel_count = 0
        self.common(
            fn,
            (torch.randn([16, 64, 55, 55]),),
        )
        self.assertEqual(torch._inductor.metrics.generated_kernel_count, 0)

    def test_avg_pool2d1(self):
        def fn(x):
            return aten.avg_pool2d(x, [3, 3], [2, 2])

        self.common(
            fn,
            (torch.randn(2, 4, 16, 16),),
        )

    def test_avg_pool2d2(self):
        def fn(x):
            return aten.avg_pool2d(x, [3, 3], [2, 2])

        self.common(
            fn,
            (torch.randn([16, 64, 55, 55]),),
        )

    def test_avg_pool2d3(self):
        def fn(x):
            return aten.avg_pool2d(x, [3, 3], [2, 2], [1, 1])

        self.common(
            fn,
            (-torch.arange(1 * 8 * 8, dtype=torch.float32).view(1, 1, 8, 8),),
        )

    def test_avg_pool2d4(self):
        def fn(x):
            return aten.avg_pool2d(x, [3, 3], [2, 2], [0, 0], True)

        self.common(
            fn,
            (torch.randn([2, 8, 111, 111]),),
        )

    def test_avg_pool2d5(self):
        def fn(x):
            return aten.avg_pool2d(x, [3, 3], [2, 2], [1, 1], count_include_pad=False)

        self.common(
            fn,
            (-torch.arange(1 * 8 * 8, dtype=torch.float32).view(1, 1, 8, 8),),
        )

    def test_avg_pool2d6(self):
        def fn(x):
            return aten.avg_pool2d(x, [3, 3], [2, 2], [1, 1], divisor_override=3)

        self.common(
            fn,
            (-torch.arange(1 * 8 * 8, dtype=torch.float32).view(1, 1, 8, 8),),
        )

    def test_avg_pool2d7(self):
        # Large kernel size, use fallback
        def fn(x):
            return aten.avg_pool2d(x, [13, 13], [1, 1], [0, 0])

        torch._inductor.metrics.generated_kernel_count = 0
        self.common(
            fn,
            (-torch.arange(1 * 24 * 24, dtype=torch.float32).view(1, 1, 24, 24),),
        )
        self.assertEqual(torch._inductor.metrics.generated_kernel_count, 0)

    def test_alexnet_prefix(self):
        def forward(arg6, arg7, arg16):
            convolution = torch.ops.aten.convolution(
                arg16, arg7, arg6, [4, 4], [2, 2], [1, 1], False, [0, 0], 1
            )
            relu = torch.ops.aten.relu(convolution)
            max_pool2d_with_indices = torch.ops.aten.max_pool2d_with_indices(
                relu, [3, 3], [2, 2]
            )
            getitem = max_pool2d_with_indices[0]
            return (getitem,)

        self.common(
            forward,
            (
                rand_strided((64,), (1,), torch.float32, "cpu"),
                rand_strided((64, 3, 11, 11), (363, 121, 11, 1), torch.float32, "cpu"),
                rand_strided(
                    (16, 3, 224, 224), (150528, 50176, 224, 1), torch.float32, "cpu"
                ),
            ),
            # Mismatched elements: 127 / 746496 (0.0%)
            # Greatest absolute difference: 0.0009765625 at index (1, 62, 7, 16) (up to 1e-05 allowed)
            # Greatest relative difference: 0.05187467899332306 at index (14, 18, 11, 0) (up to 0.001 allowed)
            atol=1e-3,
            rtol=0.001,
        )

    def test_elu(self):
        def fn(x):
            return aten.elu(x, 1.6732632423543772, 1.0507009873554805) + 2, aten.elu(
                x + 1, 2, 3, 4
            )

        self.common(
            fn,
            (torch.randn([16, 16]),),
        )

    def test_tan(self):
        def fn(x):
            return aten.tan(x) + 2, aten.tan(x + 1)

        self.common(
            fn,
            (torch.randn([16, 16]),),
        )

    def test_tanh(self):
        def fn(x):
            return aten.tanh(x) + 2, aten.tanh(x + 1)

        self.common(
            fn,
            (torch.randn([16, 16]),),
        )

    def test_lgamma(self):
        def fn(x):
            return aten.lgamma(x) + 2, aten.cos(x + 1)

        self.common(
            fn,
            (torch.randn([16, 16]),),
        )

    def test_cos(self):
        def fn(x):
            return aten.cos(x) + 2, aten.cos(x + 1)

        self.common(
            fn,
            (torch.randn([16, 16]),),
        )

    def test_sin(self):
        def fn(x):
            return aten.sin(x) + 2, aten.sin(x + 1)

        self.common(
            fn,
            (torch.randn([16, 16]),),
        )

    def test_repeat(self):
        def fn(x):
            return (
                x.repeat(2, 2, 3, 1),
                x.repeat(8, 1, 1, 1),
                x.repeat(2, 1, 1, 1, 1, 1),
            )

        self.common(
            fn,
            (torch.randn([1, 2, 4, 8]),),
        )

    def test_embedding(self):
        m = torch.nn.Sequential(
            torch.nn.Embedding(10, 4, padding_idx=0),
            torch.nn.ReLU(),
            ToTuple(),
        )

        self.common(
            m,
            (torch.randint(10, [2, 8]),),
        )

    def test_mean(self):
        def fn(x):
            return (
                x.mean(),
                x.mean(-1),
                torch.mean(x, -2, keepdim=True),
                x.mean([0, 1]),
            )

        self.common(
            fn,
            (torch.randn([1, 2, 4, 8]),),
        )

    def test_var_mean(self):
        def fn(x):
            return (
                *torch.var_mean(x, -1),
                *torch.var_mean(x, [1, 3]),
            )

        self.common(
            fn,
            (torch.randn([1, 2, 4, 8]),),
        )

    @config.patch(pick_loop_orders=True)
    def test_transposed_propagates(self):
        @torch._dynamo.optimize("inductor", nopython=True)
        def fn(x, y):
            return x + y

        a = torch.randn(1, 4, 4, 4, device=self.device).permute(0, 2, 3, 1)
        b = torch.randn(4, 4, 4, device=self.device).permute(1, 2, 0)
        c = fn(a, b)
        self.assertEqual(a.stride(), c.stride())
        self.assertEqual(c.stride()[2], 1)

    def test_std(self):
        def fn(x):
            return (
                torch.var(x, True),
                torch.var(x, False),
                torch.var(x, -1, True),
                torch.var(x, -1, False),
                torch.std(x, False),
                torch.std(x, [0, 1], True),
                torch.std(x, [0, 1], False),
                torch.std(x, -2, True, keepdim=True),
            )

        self.common(
            fn,
            (torch.randn([2, 4, 4, 8]),),
        )

    def test_embedding_bag(self):
        def fn(w, i, o):
            return aten._embedding_bag(w, i, o, False, 0, False, None)

        self.common(
            fn,
            (torch.randn([10, 4]), torch.randint(10, [8]), torch.tensor([0, 2, 6])),
        )

    def test_batch_norm_2d(self):
        m = torch.nn.Sequential(
            torch.nn.BatchNorm2d(10),
            torch.nn.ReLU(),
        )
        m.eval()
        self.common(m, (torch.randn([2, 10, 8, 8]),), check_lowp=False)
        self.common(
            m,
            (torch.randn([3, 10, 16, 16]),),
            check_lowp=False,  # too painful to match types of bn model
        )

    def test_layer_norm(self):
        m = torch.nn.Sequential(
            torch.nn.LayerNorm(32),
            torch.nn.ReLU(),
        )
        m.eval()
        self.common(m, (torch.randn([16, 32]),), check_lowp=False)
        if self.device != "cpu":
            self.assertEqual(torch._inductor.metrics.generated_kernel_count, 1)

    def test_transpose_add(self):
        def fn(a, b):
            return a.t() + b

        self.common(
            fn, (torch.randn([16, 32]), torch.randn([32, 16])), check_lowp=False
        )
        if self.device != "cpu":
            self.assertEqual(torch._inductor.metrics.generated_kernel_count, 1)

    def test_softmax_one_kernel(self):
        def fn(x):
            dim = 1
            x_max = torch.amax(x, dim, keepdim=True)
            unnormalized = torch.exp(x * x_max)
            result = unnormalized / torch.sum(unnormalized, dim, keepdim=True)
            return result

        self.common(fn, (torch.randn([16, 32]),), check_lowp=False)
        if self.device != "cpu":
            self.assertEqual(torch._inductor.metrics.generated_kernel_count, 1)

    def test_cauchy(self):
        def fn(x, y):
            return torch.sum(1 / (torch.unsqueeze(x, -1) - y))

        self.common(
            fn,
            (
                torch.randn(32),
                torch.randn(32),
            ),
            # Absolute difference: 0.0003662109375 (up to 0.0001 allowed)
            # Relative difference: 1.8804297408767818e-05 (up to 1e-05 allowed)
            atol=5 * 1e-4,
            rtol=5 * 1e-5,
            check_lowp=False,
        )
        if self.device != "cpu":
            self.assertEqual(torch._inductor.metrics.generated_kernel_count, 1)

    def test_gather_scatter(self):
        def fn(node_feat, edge_index):
            src_node_feat = node_feat[edge_index[0]]
            dst_node_feat = node_feat[edge_index[1]]
            edge_feat = src_node_feat - dst_node_feat + 1
            new_node_feat = torch.zeros_like(node_feat)
            new_node_feat.scatter_add_(
                0, edge_index[1].unsqueeze(-1).expand_as(edge_feat), edge_feat
            )
            return new_node_feat

        num_nodes = 16
        num_features = 32
        node_feat = torch.randn(num_nodes, num_features)
        edge_index = torch.randint(0, num_nodes, size=(2, num_nodes * 5))
        self.common(
            fn,
            (
                node_feat,
                edge_index,
            ),
            check_lowp=False,
        )
        if self.device != "cpu":
            self.assertEqual(torch._inductor.metrics.generated_kernel_count, 2)

    @config.patch(max_fusion_size=1)
    def test_no_mega_fusion_during_lowering(self):
        n = 50

        def fn(*args):
            x = args[0]
            for i in range(n):
                x = torch.add(x, args[i])
            return x

        self.common(
            fn,
            [torch.randn(64) for _ in range(n)],
            check_lowp=False,
        )
        print("-->", torch._inductor.metrics.generated_kernel_count)
        if self.device != "cpu":
            self.assertTrue(torch._inductor.metrics.generated_kernel_count > 1)

    def test_move_arange(self):
        def fn(x):
            return torch.arange(len(x), device="cpu").to(x.device) + x

        self.common(fn, (torch.randn([32]),), check_lowp=False)
        # if we have a copy there will be more than 1 kernel
        self.assertEqual(torch._inductor.metrics.generated_kernel_count, 1)

    def test_leaky_relu(self):
        def fn(x):
            return aten.leaky_relu(x, 0.2) + 2, aten.leaky_relu(x + 1)

        self.common(
            fn,
            (torch.randn([16, 16]),),
        )

    def test_gelu(self):
        def fn(x):
            return aten.gelu(x) + 2, aten.gelu(x + 1)

        self.common(
            fn,
            (torch.randn([16, 16]),),
        )

    def test_clone(self):
        def fn(x):
            return aten.clone(x) + 2, aten.clone(x + 1)

        self.common(
            fn,
            (torch.randn([16, 16]),),
        )

    def test_masked_fill(self):
        def fn(mask, value):
            return aten.masked_fill(value, mask, -10000.0) + 2, aten.masked_fill(
                value / 2.0, torch.logical_not(mask), 667
            )

        self.common(
            fn,
            (
                torch.randint(0, 1, [1, 16], dtype=torch.bool),
                torch.randn([16, 16]),
            ),
        )

    def test_masked_fill_promotion(self):
        def fn(mask, value):
            return aten.masked_fill(value, mask, torch.tensor(3.5))

        opt_fn = torch._dynamo.optimize("inductor")(fn)
        for inp in (
            torch.randn(
                [16, 16],
                dtype=torch.float16 if self.device == "cuda" else torch.float32,
                device=self.device,
            ),
            torch.randint(16, (16, 16), device=self.device),
        ):

            inputs = (
                torch.randint(0, 1, [1, 16], dtype=torch.bool, device=self.device),
                inp,
            )
            self.assertEqual(fn(*inputs), opt_fn(*inputs))

    def test_fill1(self):
        def fn(x):
            tmp = torch.ones_like(x)
            return tmp, aten.fill.Scalar(tmp, 2)

        self.common(
            fn,
            (torch.randn([16, 16]),),
        )

    def test_fill2(self):
        def fn(x):
            tmp = torch.ones_like(x)
            return tmp, aten.fill.Tensor(tmp, torch.tensor(3.0))

        self.common(
            fn,
            (torch.randn([16, 16]),),
        )

    def test_pow1(self):
        def fn(x):
            return [aten.pow(x, e) for e in range(-8, 9)]

        self.common(
            fn,
            (torch.randn([16, 16]),),
        )

    def test_pow2(self):
        def fn(x):
            return aten.pow(1000, x), aten.pow(x, 1000)

        self.common(
            fn,
            (torch.randn([16, 16]),),
            # Mismatched elements: 9 / 256 (3.5%)
            # Greatest absolute difference: 2.491354329061828e+28 at index (6, 6) (up to 1e-05 allowed)
            # Greatest relative difference: 2.9793410720160818e-05 at index (4, 5) (up to 1.3e-06 allowed)
            atol=1e-5,
            rtol=3e-05,
        )

    def test_pow3(self):
        # power of 0.5 is special-cased, arbitrary power would still produce triton codegen error
        def fn(x):
            z = torch.tensor(0.123, device=self.device)
            w = z + x
            return torch.pow(w, 0.5)

        opt = torch._dynamo.optimize("inductor")(fn)
        input = torch.rand(())
        self.assertTrue(same(opt(input), fn(input)))

    def test_glu(self):
        def fn(x):
            return aten.glu(x, -1), aten.glu(x, 1), aten.glu(x, 2)

        self.common(
            fn,
            (torch.randn([8, 16, 8, 8]),),
        )

    def test_cat(self):
        def fn(a):
            tmp = a * 2
            return (
                torch.cat((a, a[:, :4] + 1, a + 2), -1),
                torch.cat((tmp, tmp), 0),
                torch.cat((tmp, tmp.double()), 0),
            )

        self.common(
            fn,
            (torch.randn([8, 16]),),
        )
        self.common(
            fn,
            (torch.randn([1, 3, 3, 16]).to(memory_format=torch.channels_last),),
        )

    def test_cat_upcasting(self):
        def fn(arg4_1, slice_7):
            cat_1 = aten.cat.default([arg4_1, slice_7], 1)
            return (cat_1,)

        self.common(
            fn,
            (
                torch.randn([8, 16], dtype=torch.float32),
                torch.randn([8, 20], dtype=torch.float16),
            ),
        )

    def test_cat_extern_kernel(self):
        def fn(x1, x2, x3, x4):
            x = torch.mm(x2, x3)
            s = torch.narrow(x, 1, 0, 100)
            x = torch.mm(s, x4)
            c = torch.cat((x, x1), 1)
            return (c,)

        self.common(
            fn,
            (
                torch.randn(256, 256),
                torch.randn(256, 1024),
                torch.randn(1024, 1600),
                torch.randn(100, 256),
            ),
            check_lowp=False,  # accuracy issues with relatively large matmuls
        )

    def test_cat_of_loops_and_extern_kernel(self):
        class M(torch.nn.Module):
            def __init__(
                self,
                **kwargs,
            ):
                super(M, self).__init__()
                self.conv = torch.nn.Conv2d(
                    64,
                    5,
                    1,
                    **kwargs,
                )
                self.max_pool2d = torch.nn.MaxPool2d(2)

            def forward(self, x, y):
                x1 = self.conv(x)
                y1 = self.max_pool2d(y)
                return torch.cat([x1, y1], 1)

        mod = M()
        opt_mod = torch._dynamo.optimize("inductor")(mod)
        memory_format = torch.channels_last
        inputs = (
            torch.randn([1, 64, 16, 16]).to(memory_format=memory_format),
            torch.randn([1, 64, 32, 32]).to(memory_format=memory_format),
        )
        y = mod(*inputs)
        opt_y = opt_mod(*inputs)
        self.assertEqual(y, opt_y)
        self.assertEqual(y.stride(), opt_y.stride())

    def test_cat_inplace(self):
        def fn(x):
            rt = torch.cat([x])
            v = x.sin_()
            return rt

        # can't use self.common because input is modified inplace
        inp = torch.ones(2)
        opt_fn = torch.compile(fn)
        res = opt_fn(inp.clone())
        expected = fn(inp.clone())
        self.assertEqual(res, expected)

    def test_stack(self):
        def fn(a, b):
            return torch.stack(
                [
                    a.expand(12, 16),
                    b.expand(12, 16),
                ],
                2,
            )

        self.common(fn, (torch.randn([1, 16]), torch.randn([12, 1])))

    def test_hardtanh(self):
        def fn(x):
            return F.hardtanh(x), F.hardtanh(x + 1), F.hardtanh(x - 1)

        self.common(
            fn,
            (torch.randn([64]),),
        )

    def test_hardsigmoid(self):
        def fn(x):
            return F.hardsigmoid(x), F.hardsigmoid(x + 3), F.hardsigmoid(x - 3)

        self.common(
            fn,
            (torch.randn([64]),),
        )

    def test_hardswish(self):
        def fn(x):
            return F.hardswish(x), F.hardswish(x + 3), F.hardswish(x - 3)

        self.common(
            fn,
            (torch.randn([64]),),
        )

    def test_rsqrt(self):
        def fn(x):
            return torch.rsqrt(x), torch.rsqrt(x + 1) - 2

        self.common(
            fn,
            (torch.randn([64]),),
        )

    def test_expm1(self):
        def fn(x):
            return torch.expm1(x), torch.expm1(x) * 2

        for dtype in (torch.float16, torch.float, torch.double, torch.int, torch.int64):
            self.common(
                fn,
                (torch.randn([64]).to(dtype=dtype),),
            )
            self.common(
                fn,
                (torch.arange(-1e-5, 1e-5, 1e-7).to(dtype=dtype),),
            )

    def test_log1p(self):
        def fn(x):
            return torch.log1p(x), torch.log1p(x) * 2

        for dtype in (torch.float16, torch.float, torch.double, torch.int, torch.int64):
            self.common(
                fn,
                (torch.randn([64]).to(dtype=dtype),),
            )
            self.common(
                fn,
                (torch.arange(-1e-5, 1e-5, 1e-7).to(dtype=dtype),),
            )

    def test_flip(self):
        def fn(x):
            return torch.flip(x, (-1,)), torch.flip(x, (0, 2)) - 2

        self.common(
            fn,
            (torch.randn([1, 2, 6, 6]),),
        )

    def test_signbit(self):
        def fn(x):
            return torch.signbit(x), ~torch.signbit(-x) & 1

        self.common(
            fn,
            (torch.randn([1, 2, 6, 6]),),
        )

    def test_fmod(self):
        def fn(a, b):
            return torch.fmod(a, b), torch.fmod(3.0 * a, b) - 2.0

        shape = [1, 2, 6, 6]
        self.common(fn, (torch.randn(shape), torch.randn(shape)))

    def test_fmod_zero_dim(self):
        def fn(a, b):
            return (torch.fmod(a, b),)

        self.common(
            fn,
            (
                make_tensor(10, device="cpu", dtype=torch.float32),
                make_tensor((), device="cpu", dtype=torch.float32),
            ),
        )
        self.common(
            fn,
            (
                make_tensor((), device="cpu", dtype=torch.float32),
                make_tensor(10, device="cpu", dtype=torch.float32),
            ),
        )

    def test_log2(self):
        def fn(x):
            return torch.log2(x), torch.log2(x + 1) - 2

        self.common(
            fn,
            (torch.randn([64]) + 10,),
        )

    def test_logsumexp(self):
        def fn(x):
            return torch.logsumexp(x, -1), torch.logsumexp(x, 0) - 2

        self.common(
            fn,
            (torch.randn([8, 8]) + 10,),
        )

    def test_log_fp64(self):
        def fn(x):
            return torch.log(x), torch.log2(x)

        self.common(
            fn,
            (torch.randn([1024], dtype=torch.float64) + 10,),
        )

    def test_bitwise(self):
        def fn(x, y):
            return (
                torch.bitwise_not(x),
                torch.bitwise_or(x, y),
                torch.bitwise_xor(x, y),
                torch.bitwise_and(x, y),
            )

        self.common(
            fn,
            (
                torch.randint(0, 2**30, [64], dtype=torch.int32),
                torch.randint(0, 2**30, [64], dtype=torch.int32),
            ),
        )

    def test_bitwise2(self):
        # again with bool types
        def fn(x, y):
            return (
                torch.bitwise_not(x),
                torch.bitwise_or(x, y),
                torch.bitwise_xor(x, y),
                torch.bitwise_and(x, y),
            )

        self.common(
            fn,
            (
                torch.randint(0, 2, (2, 20), dtype=torch.bool),
                torch.randint(0, 2, (2, 20), dtype=torch.bool),
            ),
        )

    def test_inf(self):
        def fn(a):
            return a + float("inf"), a + float("-inf"), a * -float("inf")

        self.common(fn, (torch.randn(8),))

    def test_remainder(self):
        def fn(a, b):
            return (
                torch.remainder(a, b),
                torch.remainder(a + 1, b - 1),
                torch.remainder(a - 1, b + 1),
            )

        self.common(fn, (torch.randn(64), torch.randn(64)))

    def test_zeros(self):
        def fn(a):
            return (
                a + 1,
                torch.zeros(
                    (1, 8, 64, 64),
                    dtype=torch.float32,
                    device=a.device,
                ),
                torch.zeros(
                    1,
                    8,
                    64,
                    64,
                    dtype=torch.float32,
                    device=a.device,
                ),
                torch.zeros(2, 3, names=None),
                a + torch.ones(8, device=a.device),
                torch.full((2, 3), 3.1416, device=a.device),
            )

        self.common(fn, (torch.randn(8),))

    def test_new_ones(self):
        def fn(a):
            return (
                aten.new_ones(
                    a, [], device=a.device, dtype=6, layout=0, pin_memory=False
                ),
                aten.new_zeros(
                    a, [], device=a.device, dtype=6, layout=0, pin_memory=False
                ),
            )

        self.common(fn, (torch.randn(8),))

    def test_full_like(self):
        def fn(a):
            return torch.full_like(a, 7.777) - 1

        self.common(fn, (torch.randn(8),))

    def test_full_truncation(self):
        def fn(a):
            return a + torch.full_like(a, 7.777)

        for dtype in all_types():
            self.common(fn, (make_tensor(8, dtype=dtype, device="cpu"),))

    def test_index1(self):
        def fn(a, b, c):
            return aten.index(a, [b, c])

        self.common(
            fn,
            (
                torch.randn(8, 8, 12),
                torch.tensor([0, 0, 2, 2], dtype=torch.int64),
                torch.tensor([3, 4, 4, 3], dtype=torch.int64),
            ),
        )
        self.common(
            fn,
            (
                torch.randn(8, 8, 12),
                torch.tensor([[0, 0, 2, 2]], dtype=torch.int64),
                torch.tensor([[3], [4], [4], [3]], dtype=torch.int64),
            ),
        )

    def test_index2(self):
        def fn(a, b):
            return (
                aten.index(a, [b]),
                aten.index(a, [None, b]),
            )

        self.common(
            fn,
            (
                torch.randn(8, 8, 8),
                torch.tensor([[0, 0, 2, 2]], dtype=torch.int64),
            ),
        )

    def test_index3(self):
        def fn(x, ia, ib):
            return (x[:, ia, None, ib, 0],)

        self.common(
            fn,
            (
                torch.randn(3, 4, 4, 4, 3),
                torch.tensor([0, 2, 1], dtype=torch.int64),
                torch.tensor([0, 2, 1], dtype=torch.int64),
            ),
        )

    def test_output_strides(self):
        def fn(x):
            y = x.permute(0, 2, 3, 1).contiguous()
            torch._dynamo.graph_break()
            return y.view(-1, 4)

        inp = torch.rand([4, 4, 4, 4], device=self.device)
        fn_opt = torch._dynamo.optimize("inductor")(fn)

        self.assertEqual(fn(inp), fn_opt(inp))
        self.assertEqual(fn(inp).stride(), fn_opt(inp).stride())

        # no redundant copy
        def foo(x):
            return x[0:2:2].T[3:].squeeze(0)

        foo_opt = torch._dynamo.optimize("inductor")(foo)
        out = foo_opt(inp)
        self.assertEqual(inp.storage(), out.storage())

    def test_index_select(self):
        def fn(a, b):
            return (
                torch.index_select(a, 0, b),
                torch.index_select(a, 1, b),
                torch.index_select(torch.index_select(a, 2, b), 1, b),
            )

        for ind_dtype in (torch.int32, torch.int64):
            self.common(
                fn,
                (
                    torch.randn(8, 8, 8),
                    torch.tensor([0, 0, 2, 1], dtype=ind_dtype),
                ),
            )

    def test_cudnn_rnn(self):
        if self.device == "cpu":
            raise unittest.SkipTest("requires CUDA")

        def fn(
            a0,
            b0,
            b1,
            b2,
            b3,
            b4,
            b5,
            b6,
            b7,
            b8,
            b9,
            b10,
            b11,
            b12,
            b13,
            b14,
            b15,
            a3,
            a4,
            a5,
        ):
            a1 = [
                b0,
                b1,
                b2,
                b3,
                b4,
                b5,
                b6,
                b7,
                b8,
                b9,
                b10,
                b11,
                b12,
                b13,
                b14,
                b15,
            ]
            return aten._cudnn_rnn(
                a0,
                a1,
                4,
                a3,
                a4,
                a5,
                2,
                2048,
                0,
                2,
                False,
                0.0,
                False,
                True,
                [],
                None,
            )

        self.common(
            fn,
            (
                torch.randn([92, 8, 2048]),
                torch.randn([8192, 2048]),
                torch.randn([8192, 2048]),
                torch.randn([8192]),
                torch.randn([8192]),
                torch.randn([8192, 2048]),
                torch.randn([8192, 2048]),
                torch.randn([8192]),
                torch.randn([8192]),
                torch.randn([8192, 4096]),
                torch.randn([8192, 2048]),
                torch.randn([8192]),
                torch.randn([8192]),
                torch.randn([8192, 4096]),
                torch.randn([8192, 2048]),
                torch.randn([8192]),
                torch.randn([8192]),
                torch.randn([167837696]),
                torch.randn([4, 8, 2048]),
                torch.randn([4, 8, 2048]),
            ),
            check_lowp=False,  # difference in rnn is too large between half and float inputs
        )

    def test_upsample_nearest1d(self):
        def fn(a):
            return (
                aten.upsample_nearest1d(a, [74], None),
                aten.upsample_nearest1d(a, [70], None),
                aten.upsample_nearest1d(a, [45], None),
                aten.upsample_nearest1d(a, [36], None),
                aten.upsample_nearest1d(a, None, [2.0]),
            )

        self.common(fn, (torch.randn([2, 4, 37]),))

    def test_upsample_nearest2d(self):
        def fn(a):
            return (
                aten.upsample_nearest2d(a, [74, 76]),
                aten.upsample_nearest2d(a, [70, 75]),
                aten.upsample_nearest2d(a, [45, 74]),
                aten.upsample_nearest2d(a, [36, 39]),
                aten.upsample_nearest2d(a, None, [2.0, 2.0]),
            )

        self.common(fn, (torch.randn([2, 4, 37, 38]),))

    def test_upsample_nearest3d(self):
        def fn(a):
            return (
                aten.upsample_nearest3d(a, [74, 76, 78], None),
                aten.upsample_nearest3d(a, [70, 75, 80], None),
                aten.upsample_nearest3d(a, [45, 74, 103], None),
                aten.upsample_nearest3d(a, [36, 39, 40], None),
                aten.upsample_nearest3d(a, None, [2.0, 2.0, 2.0]),
            )

        self.common(fn, (torch.randn([2, 4, 37, 38, 39]),))

    def test_upsample_nearest2d_backward(self):
        func = torch.ops.aten.upsample_nearest2d_backward

        def fn(a):
            return (
                func(a, output_size=[6, 12], input_size=[3, 3, 3, 6]),
                func(a, output_size=[6, 12], input_size=[3, 3, 4, 5]),
                func(a, output_size=[6, 12], input_size=[3, 3, 2, 8]),
                func(a, output_size=[6, 12], input_size=[3, 3, 2, 8]),
                func(a, output_size=[6, 12], input_size=[3, 3, 4, 7]),
            )

        self.common(fn, (torch.randn([3, 3, 6, 12]),))

    def test_upsample_bilinear2d_a(self):
        def fn(a):
            return (
                aten.upsample_bilinear2d(a, [45, 45], False, None),
                aten.upsample_bilinear2d(a, None, True, [2.0, 2.0]),
            )

        self.common(fn, (torch.randn([2, 4, 37, 38]),))

    def test_upsample_bilinear2d_b(self):
        def fn(a):
            return aten.upsample_bilinear2d(a, None, True, [2.0, 2.0])

        self.common(
            fn,
            [
                torch.randn([1, 2, 40, 59]),
            ],
        )

    def test_reflection_pad2d(self):
        def fn(a):
            return (
                aten.reflection_pad2d(a, [1, 1, 1, 1]),
                aten.reflection_pad2d(a, [1, 2, 3, 4]),
            )

        self.common(
            fn, (torch.randint(0, 999, size=[1, 1, 8, 8], dtype=torch.float32),)
        )

    def test_reflection_pad2d_backward(self):
        def template(size, padding):
            def fn(grad_output, x):
                return aten.reflection_pad2d_backward(grad_output, x, padding)

            x = torch.randint(0, 999, size=size, dtype=torch.float32)
            result = aten.reflection_pad2d(x, padding)
            grad_output = torch.randn_like(result)

            self.common(fn, (grad_output, x))

        template([1, 1, 8, 8], [0, 0, 0, 0])
        template([1, 1, 8, 8], [1, 1, 1, 1])
        template([1, 1, 8, 8], [1, 2, 3, 4])

    def test_grid_sampler_2d(self):
        def fn(a, b):
            return (
                aten.grid_sampler_2d(a, b, 0, 0, True),
                aten.grid_sampler_2d(a, b, 0, 1, False),
            )

        self.common(
            fn,
            (
                torch.randn([4, 3, 352, 352], dtype=torch.float32),
                torch.rand([4, 352, 352, 2], dtype=torch.float32) * 2 - 1,
            ),
            check_lowp=False,
            # Mismatched elements: 154697 / 1486848 (10.4%)
            # Greatest absolute difference: 0.0001976490020751953 at index (0, 0, 101, 243) (up to 1e-05 allowed)
            # Greatest relative difference: 7.332530120481928 at index (1, 1, 258, 301) (up to 1.3e-06 allowed)
            atol=0.0002,
            rtol=1.3e-06,
        )

    def test_upsample_bicubic2d(self):
        def fn(a):
            return (
                aten.upsample_bicubic2d(a, (128, 128), True),
                aten.upsample_bicubic2d(a, (128, 256), False),
            )

        # Mismatched elements: 10 / 196608 (0.0%)
        # Greatest absolute difference: 1.3869255781173706e-05 at index (2, 1, 88, 65) (up to 1e-05 allowed)
        # Greatest relative difference: 0.0033082996811011046 at index (3, 1, 88, 91) (up to 1.3e-06 allowed)
        self.common(
            fn,
            (torch.randn([4, 3, 64, 32], dtype=torch.float32),),
            atol=2e-5,
            rtol=1e-3,
        )

    def test_sort(self):
        def fn(a):
            return torch.sort(a)

        self.common(
            fn, (torch.randint(0, 999, size=[1, 1, 8, 8], dtype=torch.float32),)
        )

    def test_topk(self):
        def fn(a):
            return torch.topk(a, 2, -1)

        self.common(
            fn, (torch.randint(0, 999, size=[1, 1, 8, 8], dtype=torch.float32),)
        )

    def test_long_tensor(self):
        def fn(a):
            return (
                torch.LongTensor([294]).to(a.device) - a,
                torch.as_tensor([295]).to(a.device) + a,
            )

        self.common(fn, (torch.randint(0, 999, size=[8, 8]),))

    def test_constant_pad_1d(self):
        def fn(a):
            return (
                aten.constant_pad_nd(a, [0, 1], 6.0),
                aten.constant_pad_nd(a, [2, 3], 99.0),
            )

        self.common(fn, (torch.randint(0, 999, size=[2, 16, 31], dtype=torch.float32),))

    def test_constant_pad_fill_dtype(self):
        def fn(a, b):
            return (
                aten.constant_pad_nd(a, (1, 1), 1.0) & b,
                aten.constant_pad_nd(a, (1, 1), 0.0) & b,
            )

        self.common(
            fn,
            (torch.randint(2, (4,), dtype=torch.bool), torch.ones(6, dtype=torch.bool)),
        )

    def test_constant_pad_2d(self):
        def fn(a):
            return (
                aten.constant_pad_nd(a, [1, 1, 1, 1], 6.0),
                aten.constant_pad_nd(a, [1, 2, 3, 4], 99.0),
            )

        self.common(
            fn, (torch.randint(0, 999, size=[1, 1, 8, 8], dtype=torch.float32),)
        )

    def test_constant_pad_3d(self):
        def fn(a):
            return (
                aten.constant_pad_nd(a, [1, 2, 3, 4, 5, 6], 6.0),
                aten.constant_pad_nd(a, [0, 0, 3, 4, 0, 0], 6.0),
            )

        self.common(
            fn, (torch.randint(0, 999, size=[2, 4, 4, 4], dtype=torch.float32),)
        )

    def test_l1_loss(self):
        def fn(a, b):
            return torch.nn.functional.l1_loss(a, b), torch.nn.functional.mse_loss(a, b)

        self.common(
            fn,
            (
                torch.randn([2, 3, 16, 16]),
                torch.randn([2, 3, 16, 16]),
            ),
            check_lowp=False,
        )

    def test_triu(self):
        def fn(a):
            return aten.triu(a, 1), aten.triu(a, 0), aten.triu(a, 2)

        self.common(fn, (torch.randn([2, 10, 10]),))

    def test_no_op_reduction(self):
        def fn(a):
            return a.sum(-1), torch.amax(a + 1, 1, keepdim=True)

        self.common(fn, (torch.randn([8, 1, 1]),))

    def test_inplace_add(self):
        @torch._dynamo.optimize("inductor")
        def fn(x, y):
            return x.add_(y)

        inputs = (
            rand_strided((4, 4), (4, 1), device=self.device),
            rand_strided((4, 4), (4, 1), device=self.device),
        )
        inp_clone = inputs[0].clone()
        out = fn(*inputs)
        self.assertTrue(same(out, inp_clone + inputs[1]))
        self.assertTrue(out is inputs[0])

    # The following 2 tests are meant to check the logic that drops
    # xmask from triton load/store if xnumel = 1
    @requires_cuda()
    def test_single_elem(self):
        def fn(a):
            b = a + 1
            return (b,)

        self.common(fn, (torch.randn(1),))

    @requires_cuda()
    def test_single_elem_indirect(self):
        def fn(a, b):
            c = a[b] + 1
            return (c,)

        a = torch.randn(1)
        b = (torch.tensor([0], dtype=torch.int64),)

        self.common(fn, (a, b))

    def test_inplace_mixed_dtype_ops(self):
        @torch._dynamo.optimize("inductor")
        def fn(x, y):
            z = x + y.float()
            w = z.add_(y)
            return w.mul_(y)

        inputs = (
            rand_strided((4, 4), (4, 1), device=self.device, dtype=torch.float),
            rand_strided((4, 4), (4, 1), device=self.device, dtype=torch.double),
        )
        out = fn(*inputs)
        out_eager = (inputs[0] + inputs[1].float()).add_(inputs[1]).mul_(inputs[1])
        self.assertTrue(same(out, out_eager))

    @config.patch(
        {"triton.ordered_kernel_names": True, "triton.descriptive_kernel_names": False}
    )
    def test_kernel_names(self):
        @torch._dynamo.optimize("inductor")
        def fn(x):
            return 2 * x

        inputs = (rand_strided((8,), (1,), device=self.device),)
        self.assertTrue(same(fn(*inputs), 2 * inputs[0]))

    @config.patch({"triton.cudagraphs": True})
    def test_strided_inputs(self):
        @torch._dynamo.optimize("inductor")
        def fn(x, y):
            return x + y

        inputs = (
            rand_strided((8, 16), (32, 2), device=self.device),
            rand_strided((8, 16), (16, 1), device=self.device),
        )
        self.assertTrue(same(fn(*inputs), inputs[0] + inputs[1]))

    @config.patch({"triton.cudagraphs": True})
    @patch.object(functorch_config, "use_fake_tensor", True)
    def test_input_mutation1(self):
        def fn(a):
            b = a + 1
            a.copy_(b)
            c = a + 2
            return a * b / c

        arg1 = torch.randn(64, device=self.device)
        arg2 = arg1.clone()
        arg3 = torch.randn(64, device=self.device)
        arg4 = arg3.clone()
        correct1 = fn(arg1)
        correct2 = fn(arg3)
        opt_fn = torch._dynamo.optimize_assert(compile_fx)(fn)
        actual1 = opt_fn(arg2)
        actual2 = opt_fn(arg4)

        self.assertTrue(same(actual1, correct1))
        self.assertTrue(same(actual2, correct2))
        self.assertTrue(same(arg1, arg2))
        self.assertTrue(same(arg3, arg4))

    @patch.object(functorch_config, "use_fake_tensor", True)
    def test_input_mutation2(self):
        def fn(a):
            b = a + 1
            a.view(64).copy_(torch.tensor([66.0], device=a.device))
            c = a + 2
            return b, c

        # NOTE: this test fails when none of the inputs require grad.
        # That seems like an inductor bug.
        arg1 = torch.randn([1, 64], device=self.device).requires_grad_(True).add(1)
        arg2 = arg1.clone()
        correct1 = fn(arg1)
        opt_fn = torch._dynamo.optimize_assert(compile_fx)(fn)
        actual1 = opt_fn(arg2)

        self.assertTrue(same(actual1, correct1))
        self.assertTrue(same(arg1, arg2))

    @patch.object(functorch_config, "use_fake_tensor", True)
    def test_input_mutation3(self):
        def fn(a):
            a += 1
            a *= 2
            aten.sigmoid_(a)
            a = a.view(64)
            a += 3
            a *= 4
            aten.relu_(a)
            return a

        arg1 = torch.randn([1, 64], device=self.device)
        arg2 = arg1.clone()
        correct1 = fn(arg1)
        opt_fn = torch._dynamo.optimize_assert(compile_fx)(fn)
        actual1 = opt_fn(arg2)

        self.assertTrue(same(actual1, correct1))
        self.assertTrue(same(arg1, arg2))

    def test_input_mutation4(self):
        def fn(a):
            torch.relu_(a)
            return a

        arg1 = torch.randn([1, 64], device=self.device)
        arg2 = arg1.clone()
        correct1 = fn(arg1)
        opt_fn = torch._dynamo.optimize_assert(compile_fx)(fn)
        actual1 = opt_fn(arg2)

        self.assertTrue(same(actual1, correct1))
        self.assertTrue(same(arg1, arg2))

    @patch.object(functorch_config, "use_fake_tensor", True)
    def test_slice_mutation1(self):
        def fn(a):
            x = torch.zeros_like(a)
            b = x + 1
            x[:, 3] = 3.0
            c = torch.clone(x)
            x[4, :] = 4.0
            d = x + 1
            return x, b, c, d

        self.common(fn, (torch.randn([8, 8]),))

    @patch.object(functorch_config, "use_fake_tensor", True)
    def test_slice_mutation2(self):
        def fn(a):
            a[:, 20:40] = a[:, 20:40] + 1
            a[:, 2:11] = a[:, 1:10] + 2

        arg1 = torch.randn([1, 64], device=self.device)
        arg2 = arg1.clone()
        fn(arg1)
        opt_fn = torch._dynamo.optimize_assert(compile_fx)(fn)
        opt_fn(arg2)

        self.assertTrue(same(arg1, arg2))

    def test_indirect_load_broadcast(self):
        def fn(in_ptr0, in_ptr1, in_ptr2):
            return torch.gather(in_ptr1, 0, in_ptr2) + in_ptr0

        arg190 = rand_strided((32, 21), (1, 32), device=self.device, dtype=torch.int64)
        arg190.fill_(0)
        arg111 = rand_strided(
            (9521, 512), (512, 1), device=self.device, dtype=torch.float32
        )
        self.common(
            fn,
            (
                torch.randn(32, 1),
                arg111,
                arg190,
            ),
        )

    @unittest.skipIf(not has_torchvision_roi_align(), "requires torchvision")
    def test_roi_align(self):
        def fn(a, b):
            return torch.ops.torchvision.roi_align(a, b, 0.25, 7, 7, 2, False)

        self.common(fn, (torch.zeros([4, 256, 296, 304]), torch.zeros([2292, 5])))

    @requires_decomp(aten.nll_loss_forward)
    def test_nll_loss_forward(self):
        def fn(a, b):
            return aten.nll_loss_forward(a, b, None, 1, -100)

        self.common(
            fn,
            (
                torch.randn([5, 5]),
                torch.zeros([5], dtype=torch.int64),
            ),
        )

    def test_isinf(self):
        def fn(x):
            return x.isinf(), x.isnan()

        self.common(
            fn, [torch.tensor([1, float("inf"), 2, float("-inf"), float("nan")])]
        )
        self.common(
            fn,
            [
                torch.tensor(
                    [1, float("inf"), 2, float("-inf"), float("nan")],
                    dtype=torch.float64,
                )
            ],
        )

    def test_isinf2(self):
        def fn(x):
            y = torch.tensor(
                [1, float("inf"), 2, float("-inf"), float("nan")], device=self.device
            )
            return x == y

        self.common(
            fn, (torch.tensor([1, float("inf"), 2, float("-inf"), float("nan")]),)
        )

    def test_any(self):
        def fn(x):
            return (
                x.any(-1),
                x.isinf().any(),
                torch.all(x.isinf(), dim=0),
                torch.all(torch.logical_not(x.isinf())),
            )

        self.common(fn, [-torch.rand(64)])
        tmp = torch.randn(16, 8)
        tmp[1, 1] = float("inf")
        self.common(fn, [tmp])

    def test_inplace_activations(self):
        def fn(x):
            a = aten.hardswish_(x + 1)
            b = aten.hardtanh_(x + 1)
            c = aten.leaky_relu_(x + 1)
            d = aten.silu_(x + 1)
            e = aten.log1p(x + 1)
            f = aten.masked_fill_(x + 1, torch.zeros_like(x, dtype=torch.bool), 99.0)
            h = aten.masked_fill_(x + 1, torch.ones_like(x, dtype=torch.bool), 99.0)
            return (a, b, c, d, e, f, h)

        self.common(fn, [torch.randn(64) * 10])

    def test_baddbmm(self):
        def fn(a, b, c):
            return aten.baddbmm(a, b, c)

        self.common(
            fn,
            [
                torch.randn(6, 1, 100),
                torch.randn(6, 128, 64),
                torch.randn(6, 64, 100),
            ],
            # Mismatched elements: 1212 / 76800 (1.6%)
            # Greatest absolute difference: 0.001953125 at index (0, 0, 93) (up to 1e-05 allowed)
            # Greatest relative difference: 1.0 at index (3, 19, 4) (up to 0.001 allowed)
            atol=0.002,
            rtol=0.001,
        )

    @config.patch({"triton.max_tiles": 2})
    def test_fuse_tiled(self):
        def fn(a, b, c):
            return a + b, c + 1

        self.common(
            fn, [torch.randn(128, 1), torch.randn(1, 128), torch.randn(128, 128)]
        )

    def test_expand_as(self):
        def fn(a, b):
            return aten.expand_as(a, b), aten.expand_as(a + 1, b + 1) + 1

        self.common(
            fn,
            [
                torch.randn(6, 1, 100),
                torch.randn(6, 128, 100),
            ],
        )

    def test_index_put1(self):
        def fn(a, b, c):
            return (
                torch.index_put(a, [b], c),
                torch.index_put_(a + 1, [b + 1], c + 1) + 1,
            )

        self.common(
            fn,
            [
                torch.randn([800, 256, 7, 7]),
                torch.randperm(601),
                torch.randn([601, 256, 7, 7]),
            ],
        )
        self.common(
            fn, [torch.randn(1024, 4, 2), torch.arange(4), torch.randn(4, 1, 1)]
        )

    def test_index_put2(self):
        def fn(a, b, c):
            return torch.index_put(a, [b], c, True)

        self.common(
            fn,
            [
                torch.randn([100, 256, 7, 7]),
                torch.randint(0, 100, size=[600], dtype=torch.int64),
                torch.randn([600, 256, 7, 7]),
            ],
            # workaround for https://github.com/openai/triton/issues/558
            check_lowp=False,
        )

    def test_index_put3(self):
        def fn(a, b, c):
            torch.ops.aten.index_put_(a, (None, b, None), c)
            a1 = a + 1
            torch.ops.aten.index_put_(a1, (None, b + 1, None), c + 1)
            return (a, a1)

        self.common(
            fn,
            [
                torch.randn([1024, 4, 2]),
                torch.arange(3),
                torch.randn([1024, 1, 2]),
            ],
        )

    def test_index_put_as_masked_fill(self):
        def fn(a, b, c, d):
            a = a.clone()
            torch.ops.aten.index_put_(a, [b], c, d)
            return a

        self.common(
            fn,
            (
                torch.randn([1024, 4, 2]),
                torch.randn([1024, 4, 2]) > 0,
                torch.randn([]),
                False,
            ),
        )

        self.common(
            fn,
            (
                torch.randn([1024, 4, 2]),
                torch.randn([1024, 4, 2]) > 0,
                torch.randn([]),
                True,
            ),
        )

    def test_index_put_fallback1(self):
        def fn(a, b, c, d):
            a = a.clone()
            torch.ops.aten.index_put_(a, [b], c, d)
            return a

        self.common(
            fn,
            (
                torch.randn([3]),
                torch.as_tensor([True, True, False]),
                torch.randn([2]),
                False,
            ),
        )

        self.common(
            fn,
            (
                torch.randn([3]),
                torch.as_tensor([True, True, False]),
                torch.randn([2]),
                True,
            ),
        )

    def test_index_put_fallback2(self):
        def fn(a, b, c, d, e):
            a = a.clone()
            torch.ops.aten.index_put_(a, [None, b, c], d, e)
            return a

        self.common(
            fn,
            (
                torch.randn([1, 2, 3]),
                torch.as_tensor([0, 1]),
                torch.as_tensor([True, True, False]),
                torch.randn([]),
                False,
            ),
        )
        self.common(
            fn,
            (
                torch.randn([1, 2, 3]),
                torch.as_tensor([0, 1]),
                torch.as_tensor([True, True, False]),
                torch.randn([]),
                True,
            ),
        )

    @config.patch(fallback_random=True)
    def test_bernoulli1(self):
        def fn(a):
            b = torch.empty_like(a)
            return aten.bernoulli_(b), b

        self.common(
            fn,
            [
                torch.randn([100]),
            ],
        )

    def test_bernoulli2(self):
        def fn(a):
            return aten.bernoulli(a)

        self.common(
            fn,
            [torch.tensor([1.0, 1.0, 0.0, 0.0, 1.0, 0.0, 1.0, 1.0])],
        )

    def test_narrow(self):
        def fn(x):
            return aten.narrow(x, 1, 10, 16), aten.narrow(x + 2, 0, 10, 16) + 1

        self.common(fn, [torch.randn(64, 64)])

    def test_as_strided(self):
        def fn(x):
            return (
                aten.as_strided(x, (8, 8, 64), (8 * 64, 64, 1), 0),
                aten.as_strided(x + 1, (8, 8, 64), (8 * 64, 64, 1), 0) + 2,
            )

        def fn_channels_last(x):
            return (
                aten.as_strided(
                    x, (8, 384, 2, 20, 12), (153600, 1, 61440, 384, 7680), 0
                ),
                aten.as_strided(
                    x + 1, (8, 384, 2, 20, 12), (153600, 1, 61440, 384, 7680), 0
                )
                + 2,
            )

        self.common(fn, [torch.randn(64, 64)])
        self.common(
            fn_channels_last,
            [torch.randn(8, 384, 20, 20).to(memory_format=torch.channels_last)],
        )

    def test_as_strided_scatter(self):
        def fn(a, b):
            return aten.as_strided_scatter(
                a * 8 + 10,
                b * 2 - 4,
                size=(a.shape[0], a.shape[1] // 2),
                stride=(a.shape[1], 2),
                storage_offset=0,
            )

        self.common(fn, [torch.randn(10, 1024), torch.randn(10, 512)])

    def test_select_scatter(self):
        def fn(x, a, b):
            return (
                aten.select_scatter(x, a, 1, 0),
                aten.select_scatter(x, b, 0, 1),
            )

        self.common(
            fn,
            [
                torch.randn(8, 197, 38),
                torch.randn(8, 38),
                torch.randn(197, 38),
            ],
        )

    def test_slice_scatter(self):
        def fn(x, a):
            return (
                aten.slice_scatter(x, a, 2, 10, -10),
                aten.slice_scatter(x, a[:, :, :40], 2, 10, -10, 2),
            )

        self.common(
            fn,
            [
                torch.randn(4, 8, 100),
                torch.randn(4, 8, 80),
            ],
        )

    def test_slice_scatter2(self):
        def fn(a, b):
            return aten.slice_scatter(a, b, 0, 0, 9223372036854775807)

        self.common(
            fn,
            [
                torch.randn([8, 197, 384]),
                torch.randn([8, 197, 384]),
            ],
        )

    def test_scatter1(self):
        def fn(a, dim, index, b):
            return aten.scatter(a, dim, index, b)

        self.common(
            fn,
            [
                torch.zeros(2, 3),
                -1,
                torch.tensor([[0]]),
                torch.ones(2, 3),
            ],
        )

    def test_scatter2(self):
        if self.device == "cuda":
            raise unittest.SkipTest("unstable on sm86")

        def fn(a, dim, index, b):
            return aten.scatter.reduce(a, dim, index, b, reduce="add")

        self.common(
            fn,
            [
                torch.zeros(64, 512),
                0,
                torch.zeros((64, 512), dtype=torch.int64),
                torch.ones(64, 512),
            ],
        )

    def test_scatter3(self):
        def fn(a, dim, index, b):
            return aten.scatter(a, dim, index, b, reduce="add")

        self.common(
            fn,
            [
                torch.randn(5, 29, 13),
                2,
                torch.tensor([[[3, 5, 7, 9]]]),
                0.8,  # src can be a scalar
            ],
            # Mismatched elements: 1 / 1885 (0.1%)
            # Greatest absolute difference: 0.00018310546875 at index (0, 0, 3) (up to 1e-05 allowed)
            # Greatest relative difference: 0.0022371364653243847 at index (0, 0, 3) (up to 0.001 allowed)
            atol=2e-4,
            rtol=1e-3,
        )

    def test_scatter4(self):
        def fn(x, ind, src):
            return torch.scatter(x, 0, ind, src)

        self.common(
            fn,
            (torch.randn(196, 992), torch.randint(196, (1, 992)), torch.randn(1, 992)),
        )

    @unittest.skip("Flaky test, needs debugging")
    def test_scatter_add1(self):
        def fn(a, dim, index, b):
            return aten.scatter_add(a, dim, index, b)

        self.common(
            fn,
            [
                torch.randn(2, 3),
                0,
                torch.tensor([[0]]),
                torch.randn(2, 3),
            ],
        )

    def test_scatter_add2(self):
        def fn(a, dim, index, b):
            return aten.scatter_add(a, dim, index, b)

        self.common(
            fn,
            [
                torch.randn(2, 3),
                0,
                torch.tensor([[0, 0, 0], [1, 1, 1]]),
                torch.randn(2, 3),
            ],
        )

    def test_scatter_add3(self):
        def fn(a, dim, index, b):
            return aten.scatter_add(a, dim, index, b)

        self.common(
            fn,
            [
                torch.randn(5, 29, 13),
                2,
                torch.tensor([[[3, 5, 7, 9]]]),
                torch.randn(1, 1, 10),
            ],
        )

    def test_scatter_reduce1(self):
        def fn(a, dim, index, b):
            return aten.scatter_reduce(a, dim, index, b, "sum")

        self.common(
            fn,
            [
                torch.randn(5, 29, 13),
                2,
                torch.tensor([[[3, 5, 7, 9]]]),
                torch.randn(1, 1, 10),
            ],
        )

    def test_scatter_reduce2(self):
        def fn(a, dim, index, b):
            return aten.scatter_reduce(a, dim, index, b, "sum", include_self=False)

        self.common(
            fn,
            [
                torch.randn(2, 3),
                0,
                torch.zeros((2, 3), dtype=torch.int64),
                torch.randn(2, 3),
            ],
        )

    # issue #1150
    def test_dense_mask_index(self):
        if self.device == "cpu":
            raise unittest.SkipTest(
                "https://github.com/pytorch/torchdynamo/issues/1697"
            )

        def fn(x, y):
            y = torch.ops.aten.select.int(y, 0, 2)
            z = x * y
            return z.sum()

        self.common(fn, [torch.randn(102400), torch.randn(3)])

    def test_empty1(self):
        def fn():
            return torch.empty((1, 128, 128))

        self.common(fn, [], assert_equal=False)

    def test_empty2(self):
        def fn():
            return aten.empty((1, 128, 128))

        self.common(fn, [], assert_equal=False)

    def test_new_empty(self):
        def fn(a):
            return aten.new_empty(a, [1, 128, 128])

        self.common(fn, [torch.randn(55)], assert_equal=False)

    def test_empty_strided(self):
        def fn():
            return aten.empty_strided([1, 128, 128], [16384, 128, 1])

        self.common(fn, [], assert_equal=False)

    def test_new_empty_strided(self):
        def fn(a):
            return aten.new_empty_strided(a, [1, 128, 128], [16384, 128, 1])

        self.common(fn, [torch.randn(55)], assert_equal=False)

    @config.patch({"triton.cudagraphs": True})
    def test_dropout(self):
        random.seed(1234)
        torch.manual_seed(1234)

        @torch._dynamo.optimize("inductor")
        def fn1(a):
            return torch.nn.functional.dropout(a)

        x = torch.ones(1000, device=self.device, dtype=torch.float32)
        result1 = fn1(x)
        self.assertTrue(400 < result1.nonzero().shape[0] < 600)
        self.assertTrue(0.9 < result1.mean().item() < 1.1)

        random.seed(1234)
        torch.manual_seed(1234)

        @torch._dynamo.optimize("inductor")
        def fn2(a):
            return torch.nn.functional.dropout(a, 0.5, True)

        result2 = fn2(x)
        self.assertTrue(400 < result2.nonzero().shape[0] < 600)
        self.assertTrue(0.9 < result2.mean().item() < 1.1)

    def test_dropout_deterministic(self):
        @torch._dynamo.optimize("inductor")
        def fn(a):
            return torch.nn.functional.dropout(a, 0.55, True)

        for cg in (False, True):
            with patch.object(config.triton, "cudagraphs", cg):
                torch._dynamo.reset()

                x = torch.ones(1024, device=self.device, dtype=torch.float32)

                torch.manual_seed(1234)
                a0 = fn(x).clone()
                a1 = fn(x).clone()
                a2 = fn(x).clone()

                torch.manual_seed(1234)
                b0 = fn(x).clone()
                b1 = fn(x).clone()
                b2 = fn(x).clone()

                # same seed, same values
                self.assertTrue(torch.allclose(a0, b0))
                self.assertTrue(torch.allclose(a1, b1))
                self.assertTrue(torch.allclose(a2, b2))

                # different calls, different values
                self.assertFalse(torch.allclose(a0, a1))
                self.assertFalse(torch.allclose(a1, a2))

    def test_rand_like_deterministic(self):
        @torch._dynamo.optimize("inductor")
        def fn(a):
            return torch.rand_like(a), torch.rand_like(a)

        x = torch.ones(1024, device=self.device, dtype=torch.float32)

        torch.manual_seed(1234)
        a0 = fn(x)[0].clone()
        a1 = fn(x)[0].clone()
        a2 = fn(x)[0].clone()

        torch.manual_seed(1234)
        b0 = fn(x)[0].clone()
        b1 = fn(x)[0].clone()
        b2 = fn(x)[0].clone()

        # same seed, same values
        self.assertTrue(torch.allclose(a0, b0))
        self.assertTrue(torch.allclose(a1, b1))
        self.assertTrue(torch.allclose(a2, b2))

        # different calls, different values
        self.assertFalse(torch.allclose(a0, a1))
        self.assertFalse(torch.allclose(a1, a2))

        c, d = fn(x)
        self.assertFalse(torch.allclose(c, d))
        self.assertTrue((c >= 0).all())
        self.assertTrue((c < 1).all())
        self.assertTrue((d >= 0).all())
        self.assertTrue((d < 1).all())

    def test_randn_like_empty(self):
        class Model(torch.nn.Module):
            def __init__(
                self,
            ):
                super().__init__()

            def forward(self, v1: torch.Tensor):
                vx = v1.min(dim=1).values
                v2 = torch.randn_like(vx)
                return v2

        model = Model()
        x = torch.rand(10, 3, 0)

        self.common(model, (x,))

    @config.patch(fallback_random=True)
    def test_like_rands(self):
        def fn(x):
            return torch.rand_like(x), torch.randn_like(x)

        self.common(fn, [torch.zeros([20, 20])])

    def test_max_pool2d_with_indices_backward(self):
        def fn(a, b, c):
            return aten.max_pool2d_with_indices_backward(
                a, b, [2, 2], [2, 2], [0, 0], [1, 1], False, c
            )

        x = torch.randn([2, 4, 18, 14])
        result, indices = aten.max_pool2d_with_indices(
            x,
            [2, 2],
            [2, 2],
            [0, 0],
            [1, 1],
            False,
        )

        self.common(
            fn,
            [
                torch.randn_like(result),
                x,
                indices,
            ],
        )

    def test_max_pool2d_with_indices_backward2(self):
        def fn(a, b, c):
            return aten.max_pool2d_with_indices_backward(
                a, b, [3, 3], [2, 2], [1, 1], [1, 1], True, c
            )

        x = torch.randn([2, 4, 40, 56])
        result, indices = aten.max_pool2d_with_indices(
            x,
            [3, 3],
            [2, 2],
            [1, 1],
            [1, 1],
            True,
        )

        self.common(
            fn,
            [
                torch.randn_like(result),
                x,
                indices,
            ],
        )

    # From https://github.com/pytorch/torchdynamo/issues/1200
    def test_max_pool2d_with_indices_backward3(self):
        def fn(a, b, c):
            return aten.max_pool2d_with_indices_backward(
                a, b, [1, 1], [2, 2], [0, 0], [1, 1], False, c
            )

        x = torch.randn([32, 256, 37, 38])
        result, indices = aten.max_pool2d_with_indices(
            x,
            [1, 1],
            [2, 2],
            0,
            1,
            False,
        )
        self.common(
            fn,
            [
                torch.randn_like(result),
                x,
                indices,
            ],
        )

    # From https://github.com/pytorch/torchdynamo/issues/1352
    def test_max_pool2d_with_indices_backward4(self):
        def fn(a, b, c):
            return aten.max_pool2d_with_indices_backward(
                a, b, [5, 5], [1, 1], [2, 2], [1, 1], False, c
            )

        torch._inductor.metrics.generated_kernel_count = 0
        x = torch.randn([2, 64, 3, 4])
        result, indices = aten.max_pool2d_with_indices(
            x,
            [5, 5],
            [1, 1],
            2,
            1,
            False,
        )
        self.common(
            fn,
            [
                torch.randn_like(result),
                x,
                indices,
            ],
        )
        self.assertEqual(torch._inductor.metrics.generated_kernel_count, 1)

    def test_max_pool2d_with_indices_backward5(self):
        # Window size is too big. Should fallback
        def fn(a, b, c):
            return aten.max_pool2d_with_indices_backward(
                a, b, [13, 13], [1, 1], [2, 2], [1, 1], False, c
            )

        torch._inductor.metrics.generated_kernel_count = 0
        x = torch.randn([2, 64, 20, 20])
        result, indices = aten.max_pool2d_with_indices(
            x,
            [13, 13],
            [1, 1],
            2,
            1,
            False,
        )
        self.common(
            fn,
            [
                torch.randn_like(result),
                x,
                indices,
            ],
        )
        self.assertEqual(torch._inductor.metrics.generated_kernel_count, 0)

    def test_avg_pool2d_backward(self):
        def fn(a, b):
            return aten.avg_pool2d_backward(
                a,
                b,
                [2, 2],
                [2, 2],
                [0, 0],
                True,
                False,
                None,
            )

        self.common(
            fn,
            [
                torch.randn([2, 4, 7, 7]),
                torch.randn([2, 4, 14, 14]),
            ],
        )

    def test_avg_pool2d_backward2(self):
        def fn(a, b):
            return aten.avg_pool2d_backward(
                a,
                b,
                [3, 3],
                [1, 1],
                [1, 1],
                True,
                False,
                None,
            )

        self.common(
            fn,
            [
                torch.randn([1, 1, 20, 15]),
                torch.randn([1, 1, 20, 15]),
            ],
        )

    def test_avg_pool2d_backward3(self):
        def fn(a, b):
            return aten.avg_pool2d_backward(
                a,
                b,
                [1, 1],
                [2, 2],
                [0, 0],
                False,
                False,
                None,
            )

        torch._inductor.metrics.generated_kernel_count = 0
        self.common(
            fn,
            [
                torch.randn([1, 2016, 11, 11]),
                torch.randn([1, 2016, 21, 21]),
            ],
        )
        self.assertEqual(torch._inductor.metrics.generated_kernel_count, 1)

    def test_avg_pool2d_backward4(self):
        def fn(a, b):
            return aten.avg_pool2d_backward(
                a,
                b,
                [13, 13],
                [1, 1],
                [0, 0],
                True,
                False,
                None,
            )

        torch._inductor.metrics.generated_kernel_count = 0
        self.common(
            fn,
            [
                torch.randn([1, 16, 12, 12]),
                torch.randn([1, 16, 24, 24]),
            ],
            check_lowp=False,
        )
        self.assertEqual(torch._inductor.metrics.generated_kernel_count, 0)

    def test_mm_views(self):
        def fn(a, b):
            return torch.mm(a.view(32, 32), b.view(32, 32))

        self.common(
            fn,
            (
                torch.randn([32, 32]).transpose(0, 1),
                torch.randn([1, 32, 32]).transpose(0, 1),
            ),
            check_lowp=False,
        )
        expected_kernel = 0
        # codegen mm kernel from template
        self.assertEqual(
            torch._inductor.metrics.generated_kernel_count, expected_kernel
        )

    @config.patch({"triton.cudagraphs": False})
    def test_lowmem_dropout1(self):
        n = 100000
        weight = torch.ones(
            n, device=self.device, dtype=torch.float32, requires_grad=True
        )
        ones = torch.ones(n, device=self.device, dtype=torch.float32)

        @torch._dynamo.optimize_assert("inductor")
        def run(x, train=True):
            return F.dropout(x * weight, 0.33, train)

        def check(r, g):
            rmean = r.mean().item()
            gmean = g.mean().item()
            rcount = len(r.nonzero())
            gcount = len(g.nonzero())

            # dropped elements should match
            self.assertTrue(same(r.nonzero(), g.nonzero()))
            self.assertEqual(rcount, gcount)

            # dropped should be close to 0.33
            self.assertGreater(rcount, 0.64 * n)
            self.assertGreater(0.68 * n, rcount)

            self.assertAlmostEqual(rmean, gmean)
            self.assertAlmostEqual(rmean, 1.0, places=2)

        r1 = run(ones, train=False)
        r1.sum().backward()
        g1 = weight.grad.clone()
        # eval mode should be all ones
        self.assertTrue(same(r1, torch.ones_like(r1)))
        self.assertTrue(same(g1, torch.ones_like(g1)))

        torch.manual_seed(1234)
        weight.grad.zero_()
        r2 = run(ones)
        r2.sum().backward()
        g2 = weight.grad.clone()
        check(r2, g2)

        torch.manual_seed(1234)
        weight.grad.zero_()
        r3 = run(ones)
        r3.sum().backward()
        g3 = weight.grad.clone()
        check(r3, g3)

        # second run is same result as first
        self.assertTrue(same(r2, r3))
        self.assertTrue(same(g2, g3))

    def test_lowmem_dropout2(self):
        m = torch.nn.Sequential(
            torch.nn.Linear(32, 32, bias=False),
            torch.nn.Dropout(),
            torch.nn.Linear(32, 32, bias=False),
            torch.nn.Dropout(),
        ).to(self.device)

        @torch._dynamo.optimize_assert("inductor")
        def run(x):
            return m(x)

        torch._inductor.metrics.generated_kernel_count = 0
        result = run(torch.randn([8, 32], device=self.device))
        result.sum().backward()

        expected_kernel = 4
        self.assertEqual(
            torch._inductor.metrics.generated_kernel_count, expected_kernel
        )

    def test_roll(self):
        def fn(a):
            return (
                aten.roll(a, [-3, 10], [1, 2]),
                aten.roll(a, [5]),
            )

        self.common(
            fn,
            [
                torch.randn([2, 56, 56, 16]),
            ],
        )

    def test_argmax_argmin1(self):
        def fn(x):
            return (aten.argmax(x), aten.argmin(x))

        self.common(
            fn,
            [
                torch.randn([8, 256, 256]),
            ],
        )

    def test_argmax_argmin2(self):
        def fn(x):
            return (
                aten.argmax(x, 0),
                aten.argmin(x, 0),
                aten.argmax(x, 1),
                aten.argmin(x, 1),
            )

        self.common(
            fn,
            [
                torch.randn([144, 144]),
            ],
            # Mismatched elements: 1 / 144 (0.7%)
            # Greatest absolute difference: 26 at index (71,)
            # Greatest relative difference: 0.4126984179019928 at index (71,)
            atol=1e-5,
            rtol=0.5,
        )

    def test_conv_backward(self):
        def fn(rank4_inps, rank3_inps, rank5_inps):

            out1 = aten.convolution_backward(
                *rank4_inps,
                [C],
                [1, 1],
                [0, 0],
                [1, 1],
                False,
                [0, 0],
                1,
                [True, True, True],
            )
            out2 = aten.convolution_backward(
                *rank4_inps,
                [C],
                [1, 1],
                [0, 0],
                [1, 1],
                False,
                [0, 0],
                1,
                [True, False, False],
            )
            out3 = aten.convolution_backward(
                *rank3_inps,
                [C],
                [1],
                [0],
                [1],
                False,
                [0],
                1,
                [True, True, True],
            )
            out4 = aten.convolution_backward(
                *rank5_inps,
                [C],
                [1, 1, 1],
                [0, 0, 0],
                [1, 1, 1],
                False,
                [0, 0, 0],
                1,
                [True, True, True],
            )
            return (out1, out2, out3, out4)

        B = 3
        C = 4
        H = 5
        grad_out = torch.randn(B, C, H - 2, H - 2, H - 2)
        inp = torch.randn(B, C, H, H, H)
        weight = torch.randn(C, C, 3, 3, 3)

        def shrink_rank(x, rank):
            res = x
            while res.dim() > rank:
                res = torch.select(res, -1, 0)
            return res.contiguous()

        rank4_inps = [shrink_rank(x, 4) for x in [grad_out, inp, weight]]
        rank3_inps = [shrink_rank(x, 4) for x in [grad_out, inp, weight]]
        rank5_inps = [shrink_rank(x, 5) for x in [grad_out, inp, weight]]

        with torch.backends.cudnn.flags(enabled=True, allow_tf32=False):
            self.common(
                fn,
                [rank4_inps, rank3_inps, rank5_inps],
            )

    @unittest.skip(
        """
        FIXME: In the case of having equally max/min elements, our implementation returns
        the last index instead of the first one
        """
    )
    def test_argmax_argmin3(self):
        def fn(x):
            return (
                aten.argmax(x, 0),
                aten.argmin(x, 0),
                aten.argmax(x, -1),
                aten.argmin(x, -1),
            )

        self.common(
            fn,
            [torch.randint(0, 5, [10, 10])],
        )

    def test_vdd_clamp(self):
        def fn(x):
            return torch.clamp_min(x, 3)

        self.common(
            fn,
            [
                torch.randn([16], requires_grad=True) * 10,
            ],
        )

    def test_tmp_not_defined_issue1(self):
        def forward(
            primals_3,
            primals_4,
            add_tensor,
            convert_element_type_default,
            div_default,
            reciprocal_default,
        ):
            var_default = torch.ops.prims.var.default(
                convert_element_type_default, [2], correction=0
            )
            sub_tensor = torch.ops.aten.sub.Tensor(add_tensor, div_default)
            mul_tensor_1 = torch.ops.aten.mul.Tensor(sub_tensor, reciprocal_default)
            mul_tensor_2 = torch.ops.aten.mul.Tensor(mul_tensor_1, primals_3)
            add_tensor_2 = torch.ops.aten.add.Tensor(mul_tensor_2, primals_4)
            convert_element_type_default_1 = (
                torch.ops.prims.convert_element_type.default(
                    add_tensor_2, torch.float32
                )
            )
            convert_element_type_default_2 = (
                torch.ops.prims.convert_element_type.default(
                    convert_element_type_default_1, torch.float32
                )
            )
            var_default_1 = torch.ops.prims.var.default(
                convert_element_type_default_2, [2], correction=0
            )
            broadcast_in_dim_default_2 = torch.ops.prims.broadcast_in_dim.default(
                var_default_1, [1, 512, 1], [0, 1]
            )
            sum_default_1 = torch.ops.prims.sum.default(
                convert_element_type_default_2, [2]
            )
            add_tensor_3 = torch.ops.aten.add.Tensor(broadcast_in_dim_default_2, 1e-05)
            return (var_default, sum_default_1, add_tensor_3)

        inps = [
            (torch.Size([1024]), torch.float32),
            (torch.Size([1024]), torch.float32),
            (torch.Size([1, 512, 1024]), torch.float32),
            (torch.Size([1, 512, 1024]), torch.float32),
            (torch.Size([1, 512, 1]), torch.float32),
            (torch.Size([1, 512, 1]), torch.float32),
        ]
        inps = [torch.randn(shape, dtype=dtype) for (shape, dtype) in inps]
        self.common(forward, inps, atol=1e-05, rtol=2e-05)

    @unittest.skipIf(
        TEST_WITH_ASAN
        or os.environ.get("BUILD_ENVIRONMENT", "").startswith("parallelnative"),
        "TODO: debug this with asan",
    )
    def test_tmp_not_defined_issue2(self):
        def forward(arg38_1, arg81_1, getitem_17, new_zeros_default_4):
            div_tensor_7 = torch.ops.aten.div.Tensor(getitem_17, arg81_1)
            mul_tensor_24 = torch.ops.aten.mul.Tensor(div_tensor_7, arg38_1)
            sum_default_7 = torch.ops.aten.sum.default(mul_tensor_24)
            return (new_zeros_default_4, sum_default_7)

        args = [
            ((1, 88, 40, 40), (140800, 1600, 40, 1), torch.float32),
            ((), (), torch.float32),
            ((1, 88, 40, 40), (140800, 1600, 40, 1), torch.float32),
            ((3,), (1,), torch.float32),
        ]
        args = [
            rand_strided(shape, stride, dtype).requires_grad_(True).add(1)
            for shape, stride, dtype in args
        ]
        self.common(forward, args)

    def test_misaligned_address_issue1(self):
        def forward(sub_tensor_1, unsqueeze_default):
            gather_default = torch.ops.aten.gather.default(
                sub_tensor_1, 1, unsqueeze_default
            )
            return gather_default

        args = [
            ((1, 1000), (1000, 1), torch.float32),
            ((1, 1), (1, 1), torch.int64),
        ]
        args = [rand_strided(shape, stride, dtype) for shape, stride, dtype in args]
        self.common(forward, args)

    def test_invalid_operand_issue1(self):
        def forward(arg0_1, arg1_1, arg3_1, squeeze, view_1, slice_1):
            slice_scatter = torch.ops.aten.slice_scatter.default(
                slice_1, arg3_1, 1, 1, 9223372036854775807
            )
            slice_scatter_1 = torch.ops.aten.slice_scatter.default(
                arg1_1, slice_scatter, 0, 0, 9223372036854775807
            )
            slice_2 = torch.ops.aten.slice.Tensor(
                slice_scatter_1, 0, 0, 9223372036854775807
            )
            select_scatter = torch.ops.aten.select_scatter.default(
                slice_2, squeeze, 1, 0
            )
            slice_scatter_2 = torch.ops.aten.slice_scatter.default(
                slice_scatter_1, select_scatter, 0, 0, 9223372036854775807
            )
            view = torch.ops.aten.view.default(slice_scatter_2, [-1, 128])
            embedding = torch.ops.aten.embedding.default(arg0_1, view, 1)
            return [embedding, view_1]

        args = [
            ((50005, 768), (768, 1), torch.float32),
            ((8, 128), (128, 1), torch.int64),
            ((8, 127), (127, 1), torch.int64),
            ((8,), (1,), torch.int64),
            ((1024,), (1,), torch.int64),
            ((8, 128), (128, 1), torch.int64),
        ]
        args = [rand_strided(shape, stride, dtype) for shape, stride, dtype in args]
        self.common(forward, args)

    def test_sizehint_issue1(self):
        def forward(x):
            return torch.nn.functional.unfold(
                x, kernel_size=[4, 4], dilation=1, padding=0, stride=[4, 4]
            )

        args = [((2, 24, 56, 56), (75264, 3136, 56, 1), torch.float32, False)]
        args = [
            rand_strided(sh, st, dt).requires_grad_(rg) for (sh, st, dt, rg) in args
        ]
        self.common(forward, args)

    def test_zero_dim_reductions(self):
        for kd in [True, False]:
            inps0 = (torch.zeros(2, 0, device=self.device, dtype=torch.float16), 1, kd)
            failed_ops = [aten.argmin, aten.argmax, aten.max, aten.min]
            for fo in failed_ops:
                with self.assertRaisesRegex(
                    IndexError, "Expected reduction dim 1 to have non-zero size"
                ):
                    mod = make_fx(fo)(*inps0)
                    _ = compile_fx_inner(mod, inps0)

            pass_ops = [
                lambda *x: fn(*x) for fn in [aten.sum, aten.prod, aten.any, aten.all]
            ]
            for po in pass_ops:
                compiled = torch._dynamo.optimize("inductor")(po)
                expected = po(*inps0)
                actual = compiled(*inps0)

            self.assertTrue(torch.allclose(actual, expected, atol=1e-3, rtol=1e-3))

    def test_unspec_inputs(self):
        if self.device == "cpu":
            raise unittest.SkipTest("segfault with CPU backend")

        def fn(x, y):
            return x + y, x * y, x / y

        opt = torch._dynamo.optimize("inductor")(fn)
        dtypes = [
            torch.float16,
            torch.bfloat16,
            torch.float32,
            torch.float64,
            torch.int32,
            torch.int64,
        ]

        for d in dtypes:
            inputs = (
                rand_strided((2, 3), (3, 1), dtype=torch.float32, device="cuda"),
                rand_strided((), (), dtype=d, device="cpu"),
            )
            self.assertTrue(same(opt(*inputs), fn(*inputs)))
            inputs = (inputs[1], inputs[0])
            self.assertTrue(same(opt(*inputs), fn(*inputs)))

    def test_list_clearing(self):

        if self.device == "cpu":
            contexts = [contextlib.nullcontext]
        else:
            contexts = [
                contextlib.nullcontext,
                lambda: config.patch({"triton.cudagraphs": True}),
            ]

        for context in contexts:
            with context():
                inps = [
                    torch.rand([5, 5]).to(self.device),
                    torch.rand([5, 5]).to(self.device),
                ]
                inp_refs = [weakref.ref(inp) for inp in inps]

                def fn(x, y):
                    a = x + y
                    return (a @ a,)

                fn_fx = make_fx(fn)(inps[0], inps[1])
                fn_compiled = compile_fx_inner(fn_fx, inps)

                test_self = self
                matmul_seen = False

                class TestRefMode(TorchDispatchMode):
                    def __torch_dispatch__(self, func, types, args=(), kwargs=None):
                        kwargs = kwargs if kwargs else {}

                        nonlocal inps
                        nonlocal inp_refs
                        nonlocal test_self
                        nonlocal matmul_seen

                        # by matmul, inputs should be deallocated
                        if func is aten.mm.out:
                            matmul_seen = True
                            test_self.assertEqual(len(inps), 0)
                            test_self.assertIsNone(inp_refs[0]())
                            test_self.assertIsNone(inp_refs[1]())

                        return func(*args, **kwargs)

                with TestRefMode():
                    fn_compiled(inps)

                # for some reason, TorchDispatch doesnt capture the
                # cuda mm call (even without cudagraphs)
                if self.device == "cpu":
                    self.assertTrue(matmul_seen)
                else:
                    self.assertEqual(len(inps), 0)

    def test_dtype_mismatch_issue(self):
        def fn(x):
            attn = torch.nn.functional.pad(x, [0, 1])
            return attn.softmax(dim=-1)

        x = torch.rand(128, 32, 63)
        res_ref = fn(x)
        res = torch._dynamo.optimize("inductor")(fn)(x)
        self.assertEqual(res, res_ref)

    def test_kwargs(self):
        if self.device == "cuda":
            raise unittest.SkipTest("histogramdd only supports cpu")

        def fn(x, y):
            return torch.histogramdd(
                x,
                bins=[3, 3],
                weight=y,
            )

        self.common(
            fn,
            [torch.randn((4, 2)), torch.randn((4))],
        )

    @unittest.skipIf(HAS_CUDA, "test in_out_ptr for CppKernel")
    def test_in_out_buffer(self):
        def fn(x, y):
            z = torch.matmul(x, y.transpose(-1, -2)) / 8.0
            return z

        inps = [torch.randn(1, 2, 8, 4), torch.randn(1, 2, 8, 4)]
        fn_opt = torch._dynamo.optimize("inductor")(fn)
        code = run_and_get_cpp_code(fn_opt, inps)
        self.assertTrue("in_out_ptr" in code)
        self.assertEqual(fn_opt(*inps), fn(*inps))

    @config.patch(profiler_mark_wrapper_call=True)
    def test_profiler_mark_wrapper_call(self):
        from torch.profiler import profile

        @torch._dynamo.optimize("inductor", nopython=True)
        def fn(a, b):
            return a + b

        a = torch.rand((100,))
        b = torch.rand((100,))
        with profile() as prof:
            fn(a, b)
        assert "inductor_wrapper_call" in (
            e.name for e in prof.profiler.function_events
        )

    @config.patch(cpp_wrapper=True)
    def test_cpp_wrapper(self):
        if self.device == "cuda":
            raise unittest.SkipTest("cpp_wrapper only supports cpu")

        device = "cpu"
        for name in [
            "test_as_strided",  # buffer reuse
            "test_bitwise",  # int32
            "test_bmm1",
            "test_bmm2",
            "test_cat",  # alias
            "test_linear1",
            "test_linear2",
            "test_lowmem_dropout1",  # None as output
            "test_mm_views",
            "test_profiler_mark_wrapper_call",  # TODO: fallback to default wrapper for now
            "test_reduction1",  # Reduction
            "test_relu",  # multiple inputs
            "test_silu",  # single input, single output
            "test_sum_dtype",  # float64
            "test_sum_int",  # bool, int64, int8, uint8
            "test_transpose",  # multiple outputs, buffer clear
        ]:
            test_name = f"{name}_{device}"
            assert hasattr(self, test_name), "undefined function"
            func = getattr(self, test_name)
            assert callable(func), "not a callable"
            func()

    def test_pixel_shuffle_channels_last(self):
        def fn(x):
            x = torch.nn.functional.pixel_shuffle(x, 2)
            x = torch.nn.functional.relu(x)
            return x

        self.common(
            fn,
            (torch.randn(1, 16, 64, 72).to(memory_format=torch.channels_last),),
        )


test_skips = {
    "test_alexnet_prefix_dynamic_shapes": ("cuda",),
    "test_baddbmm_dynamic_shapes": ("cpu", "cuda"),
    "test_cpp_wrapper_dynamic_shapes": ("cpu",),
    "test_cudnn_rnn_dynamic_shapes": ("cuda",),
    "test_grid_sampler_2d_dynamic_shapes": ("cpu", "cuda"),
    "test_kwargs_dynamic_shapes": ("cpu",),
    "test_list_clearing_dynamic_shapes": ("cpu", "cuda"),
    "test_lowmem_dropout1_dynamic_shapes": ("cpu", "cuda"),
    "test_lowmem_dropout2_dynamic_shapes": ("cpu", "cuda"),
    "test_nll_loss_forward_dynamic_shapes": ("cpu", "cuda"),
    "test_rand_like_deterministic_dynamic_shapes": ("cpu", "cuda"),
    "test_randn_like_empty_dynamic_shapes": ("cpu", "cuda"),
    "test_recompile_on_index_dynamic_shapes": ("cpu", "cuda"),
    # test_roi_align uses torchvision, which doesn't work with dynamic shapes
    "test_roi_align_dynamic_shapes": ("cpu", "cuda"),
    "test_sizehint_issue1_dynamic_shapes": ("cpu", "cuda"),
    "test_unroll_small_reduction_dynamic_shapes": ("cpu", "cuda"),
    "test_upsample_bilinear2d_a_dynamic_shapes": ("cpu", "cuda"),
    "test_upsample_bilinear2d_b_dynamic_shapes": ("cpu", "cuda"),
    "test_upsample_nearest1d_dynamic_shapes": ("cpu", "cuda"),
    "test_upsample_nearest2d_backward_dynamic_shapes": ("cpu", "cuda"),
    "test_upsample_nearest2d_dynamic_shapes": ("cpu", "cuda"),
    "test_upsample_nearest3d_dynamic_shapes": ("cpu", "cuda"),
}


def copy_tests(my_cls, other_cls, suffix):  # noqa: B902
    for name, value in my_cls.__dict__.items():
        if name.startswith("test_"):
            # You cannot copy functions in Python, so we use lambdas here to
            # create objects with different ids. Otherwise, unittest.skip
            # would modify all methods sharing the same object id. Also, by
            # using a default argument in a lambda, we create a copy instead of
            # a reference. Otherwise, we would lose access to the value.
            skips = test_skips.get(name)
            if skips and suffix in skips:
                setattr(
                    other_cls,
                    f"{name}_{suffix}",
                    unittest.skip("Skipped!")(lambda self, value=value: value(self)),
                )
            else:
                setattr(
                    other_cls, f"{name}_{suffix}", lambda self, value=value: value(self)
                )


def make_dynamic_cls(cls):
    return make_test_cls_with_patches(
        cls,
        "DynamicShapes",
        "_dynamic_shapes",
        (torch._dynamo.config, "dynamic_shapes", True),
        (functorch_config, "use_dynamic_shapes", True),
    )


DynamicShapesCommonTemplate = make_dynamic_cls(CommonTemplate)


if HAS_CPU:

    class SweepInputsCpuTest(SweepInputs2, TestCase):
        gen = InputGen(10, "cpu")

    SweepInputsCpuTest.populate()

    class CpuTests(TestCase):
        common = check_model
        device = "cpu"

    copy_tests(CommonTemplate, CpuTests, "cpu")
    copy_tests(DynamicShapesCommonTemplate, CpuTests, "cpu")

    class CPUReproTests(TestCase):
        def test_conv_stride_constraints(self):
            for fmt in [torch.channels_last, torch.contiguous_format]:
                # TorchDispatch doesn't work in our cuda invocation for some reason
                m = torch.nn.Conv2d(5, 6, [3, 3])

                def fn(inp, weight):
                    return (
                        F.conv2d(
                            inp, weight, None, m.stride, m.padding, m.dilation, m.groups
                        ),
                    )

                inp = torch.randn([2, 5, 16, 16])
                inps = [inp, m.weight.to(memory_format=fmt)]
                fn_fx = make_fx(fn)(*inps)
                fn_compiled = compile_fx_inner(fn_fx, inps)
                test_self = self
                conv_seen = False

                class RecordFunctions(TorchDispatchMode):
                    def __torch_dispatch__(self, func, types, args=(), kwargs=None):
                        kwargs = kwargs if kwargs else {}
                        if func == torch.ops.aten.convolution.default:
                            test_self.assertTrue(
                                args[0].is_contiguous(memory_format=fmt)
                            )
                            test_self.assertTrue(
                                args[1].is_contiguous(memory_format=fmt)
                            )
                            nonlocal conv_seen
                            conv_seen = True

                        return func(*args, **kwargs)

                with RecordFunctions():
                    out = fn_compiled(inps)

                self.assertTrue(conv_seen)

        def test_inplace_squeeze_needed(self):
            mod = torch.nn.Sequential(
                torch.nn.Linear(10, 10),
                torch.nn.LayerNorm(10),
                torch.nn.ReLU(),
            ).eval()

            @torch._dynamo.optimize("inductor")
            def fn(x):
                return mod(x)

            v = torch.randn(10)
            result = fn(v)
            # TODO: OMP parallel reduction order is not deterministic.
            # Hence, the accurarcy might vary up and down. For short term,
            # we increase the tolerance and will fix it later by using
            # aten parallel.
            assert same(result, mod(v), tol=5e-1)

        def test_inplace_add_alpha(self):
            def fn(x, y):
                aten.add_.Tensor(x, y, alpha=0.55)
                return (x,)

            x1 = torch.zeros(10)
            x2 = torch.zeros(10)
            x3 = torch.zeros(10)
            y = torch.randn(10)
            fn_fx = make_fx(fn)(x1, y)
            fn_compiled = compile_fx_inner(fn_fx, [x1, y])
            fn(x2, y)
            fn_compiled([x3, y])
            assert same(x2, x3)

        def test_no_op_squeeze(self):
            @torch._dynamo.optimize("inductor")
            def forward(arg0_1):
                return torch.ops.aten.squeeze.dim(arg0_1, 1)

            x = torch.randn((10, 20))
            assert same(x, forward(x))

        def test_parallel_num_threads(self):
            @torch._dynamo.optimize("inductor")
            def fn(x1, x2):
                return x1 + x2

            @contextlib.contextmanager
            def set_num_threads(num_threads):
                orig_num_threads = torch.get_num_threads()
                torch.set_num_threads(num_threads)
                yield
                torch.set_num_threads(orig_num_threads)

            x1 = torch.randn((10, 20))
            x2 = torch.randn((10, 20))
            with set_num_threads(1):
                assert same(x1 + x2, fn(x1, x2))
            with set_num_threads(4):
                assert same(x1 + x2, fn(x1, x2))

        @patch("torch.cuda.is_available", lambda: False)
        def test_timed_cpu_only(self):
            timed(lambda: torch.randn(10), ())

        def test_complex_memory_overlap(self):
            dense = torch.zeros(64, 32)
            self.assertFalse(complex_memory_overlap(dense))
            self.assertFalse(complex_memory_overlap(dense.t()))

            strided = dense.split(4, dim=1)
            self.assertFalse(complex_memory_overlap(strided[0]))
            self.assertFalse(complex_memory_overlap(strided[0].t()))

            unsqueezed = dense.unsqueeze(1)
            self.assertFalse(complex_memory_overlap(unsqueezed))
            self.assertFalse(complex_memory_overlap(unsqueezed.permute(1, 2, 0)))

            expanded = unsqueezed.expand(-1, 2, -1)
            self.assertTrue(complex_memory_overlap(expanded))
            self.assertTrue(complex_memory_overlap(expanded.permute(1, 2, 0)))

            gathered = dense.index_select(0, torch.IntTensor([1, 0, 1]))
            self.assertFalse(complex_memory_overlap(gathered))
            self.assertFalse(complex_memory_overlap(gathered.t()))

        @unittest.skipIf(
            not codecache.valid_vec_isa_list(), "Does not support vectorization"
        )
        @torch._dynamo.config.patch(dynamic_shapes=True)
        @patch.object(functorch_config, "use_dynamic_shapes", True)
        def test_vec_dynamic_shapes(self):
            def fn(x):
                return torch.softmax(x, -1)

            value = torch.randn((2, 10))
            with config.patch({"cpp.simdlen": None}):
                torch._dynamo.reset()
                metrics.reset()
                opt_fn = torch._dynamo.optimize("inductor")(fn)
                opt_fn(value)

                real_out = fn(value)
                compiled_out = opt_fn(value)
                assert same(real_out, compiled_out, equal_nan=True)

        @unittest.skipIf(
            not codecache.valid_vec_isa_list(), "Does not support vectorization"
        )
        @patch("torch.cuda.is_available", lambda: False)
        def test_auto_simd(self):
            vec_avx512 = codecache.supported_vec_isa_list[0]
            vec_avx2 = codecache.supported_vec_isa_list[1]
            self.assertTrue(vec_avx512.bit_width() == 512)
            self.assertTrue(vec_avx2.bit_width() == 256)
            self.assertTrue(vec_avx512.nelements() == 16)
            self.assertTrue(vec_avx2.nelements() == 8)
            self.assertTrue(vec_avx512.nelements(torch.bfloat16) == 32)
            self.assertTrue(vec_avx2.nelements(torch.bfloat16) == 16)

            with config.patch({"cpp.simdlen": None}):
                isa = codecache.pick_vec_isa()
                if vec_avx512 in codecache.valid_vec_isa_list():
                    self.assertTrue(isa == vec_avx512)
                else:
                    self.assertTrue(isa == vec_avx2)

            with config.patch({"cpp.simdlen": 0}):
                isa = codecache.pick_vec_isa()
                self.assertFalse(isa)

            with config.patch({"cpp.simdlen": 1}):
                isa = codecache.pick_vec_isa()
                self.assertFalse(isa)

            with config.patch({"cpp.simdlen": 257}):
                isa = codecache.pick_vec_isa()
                self.assertFalse(isa)

            with config.patch({"cpp.simdlen": 513}):
                isa_list = codecache.valid_vec_isa_list()
                if vec_avx512 in isa_list:
                    self.assertFalse(isa)

            with config.patch({"cpp.simdlen": 512}):
                isa_list = codecache.valid_vec_isa_list()
                if vec_avx512 in isa_list:
                    isa = codecache.pick_vec_isa()
                    self.assertTrue(isa == vec_avx512)

            with config.patch({"cpp.simdlen": 256}):
                isa_list = codecache.valid_vec_isa_list()
                if vec_avx2 in isa_list:
                    isa = codecache.pick_vec_isa()
                    self.assertTrue(isa == vec_avx2)

        @unittest.skipIf(
            not codecache.valid_vec_isa_list(), "Does not support vectorization"
        )
        @patch("torch.cuda.is_available", lambda: False)
        def test_masked_fill_softmax(self):
            def fn(value, mask):
                mask = mask.to(torch.bool)
                x = torch.masked_fill(value, mask, -33.0)
                return torch.softmax(x, -1)

            value = torch.randn((2, 17))
            mask = torch.randint(0, 1, size=(2, 17), dtype=torch.uint8)
            with config.patch({"cpp.simdlen": None}):
                torch._dynamo.reset()
                metrics.reset()
                opt_fn = torch._dynamo.optimize("inductor")(fn)
                opt_fn(value, mask)

                real_out = fn(value, mask)
                compiled_out = opt_fn(value, mask)
                assert same(real_out, compiled_out, equal_nan=True)
                assert metrics.generated_cpp_vec_kernel_count >= 1

        def test_load_same_bool_tensor_twice(self):
            @torch._dynamo.optimize("inductor")
            def fn(a, b):
                x = torch.masked_fill(a, b, -33.0)
                y = torch.masked_fill(a, b, -33.0)
                return x, y

            value = torch.randn((2, 17))
            mask = torch.randint(0, 1, size=(2, 17), dtype=torch.uint8).to(torch.bool)
            fn(value, mask)

        def test_cpu_vec_cosim(self):
            cpp_vec_op_list = []
            cpp_op_list = []

            for k, v in CppVecOverrides.__dict__.items():
                if isinstance(v, staticmethod):
                    cpp_vec_op_list.append(k)
            for k, v in CppOverrides.__dict__.items():
                if isinstance(v, staticmethod):
                    cpp_op_list.append(k)

            diff = [
                "index_expr",
                "signbit",
                "isinf",
                "mod",
                "masked",
                "randn",
                "isnan",
                "rand",
            ]
            union = {*cpp_vec_op_list, *diff}
            self.assertTrue(set(cpp_op_list).issubset(union))

        @unittest.skipIf(
            not codecache.valid_vec_isa_list(), "Does not support vectorization"
        )
        @patch("torch.cuda.is_available", lambda: False)
        def test_new_vec_op_cpu_only(self):
            def fn(x):
                return (torch.log1p(torch.expm1(torch.erf(x))),)

            x = torch.randn((2, 9))
            x[0, 0] = torch.nan
            x[1, -1] = torch.nan

            with config.patch({"cpp.simdlen": None}):
                torch._dynamo.reset()
                metrics.reset()
                traced = make_fx(fn)(x)
                compiled = compile_fx_inner(traced, [x])
                assert same(fn(x)[0], compiled([x])[0], equal_nan=True)
                assert metrics.generated_cpp_vec_kernel_count == 1

        @unittest.skipIf(
            not codecache.valid_vec_isa_list(), "Does not support vectorization"
        )
        @patch("torch.cuda.is_available", lambda: False)
        def test_vec_cpu_only_for_all_available_isa(self):
            def fn(x):
                return (torch.erf(x),)

            x = torch.randn((2, 9))
            x[0, 0] = torch.nan
            x[1, -1] = torch.nan

            bit_widths = [isa._bit_width for isa in codecache.valid_vec_isa_list()] + [
                None
            ]
            for item in bit_widths:
                with config.patch({"cpp.simdlen": item}):
                    torch._dynamo.reset()
                    metrics.reset()
                    traced = make_fx(fn)(x)
                    compiled = compile_fx_inner(traced, [x])
                    assert same(fn(x)[0], compiled([x])[0], equal_nan=True)
                    assert metrics.generated_cpp_vec_kernel_count == 1

        @unittest.skipIf(
            not codecache.valid_vec_isa_list(), "Does not support vectorization"
        )
        @patch("torch.cuda.is_available", lambda: False)
        def test_vec_compare_op_cpu_only(self):
            def fn(x):
                y1 = torch.eq(x, 1.0)
                x = torch.where(y1, x, -x)
                y2 = torch.ne(x, 0.0)
                x = torch.where(y2, x, -x)
                y3 = torch.lt(x, 5.0)
                x = torch.where(y3, x, x - 1.0)
                y4 = torch.gt(x, -2.0)
                x = torch.where(y4, x, x + 1.0)
                y5 = torch.le(x, 8.0)
                x = torch.where(y5, x, x - 1.0)
                y6 = torch.ge(x, -3.0)
                x = torch.where(y6, x, x + 1.0)
                y7 = x == 1.0
                x = torch.where(y7, x, -x)
                y8 = x != 0.0
                x = torch.where(y8, x, -x)
                y9 = x < 5.0
                x = torch.where(y9, x, x - 1.0)
                y10 = x > -2.0
                x = torch.where(y10, x, x + 1.0)
                y11 = x <= 8.0
                x = torch.where(y11, x, x - 1.0)
                y12 = x >= -3.0
                x = torch.where(y12, x, x + 1.0)
                return (x,)

            x = torch.randn((2, 9))
<<<<<<< HEAD
            with patch.object(config.cpp, "simdlen", None):
=======

            with config.patch({"cpp.simdlen": None}):
>>>>>>> 9d772c6d
                torch._dynamo.reset()
                metrics.reset()
                traced = make_fx(fn)(x)
                compiled = compile_fx_inner(traced, [x])
                assert same(fn(x)[0], compiled([x])[0], equal_nan=True)
                assert metrics.generated_cpp_vec_kernel_count == 1
                assert (
                    metrics.generated_kernel_count
                    - metrics.generated_cpp_vec_kernel_count
                ) == 0

        @unittest.skipIf(
            not codecache.valid_vec_isa_list(), "Does not support vectorization"
        )
        @patch("torch.cuda.is_available", lambda: False)
        def test_cpp_vec_constant_checker(self):
            _graph: torch.fx.Graph = torch.fx.Graph()
            a: torch.fx.Node = _graph.create_node("placeholder", "ops")
            iv: torch.fx.Node = _graph.create_node("placeholder", "iv")
            fv: torch.fx.Node = _graph.create_node("placeholder", "fv")
            b: torch.fx.Node = _graph.create_node(
                "call_method",
                "constant",
                args=(
                    a,
                    iv,
                    torch.int64,
                ),
            )
            c: torch.fx.Node = _graph.create_node(
                "call_method",
                "constant",
                args=(
                    a,
                    fv,
                    torch.double,
                ),
            )
            _graph.output((b, c))

            def get_index():
                return ""

            submodules = {"get_index": get_index}

            graph_lowering = GraphLowering(
                torch.fx.GraphModule(submodules, _graph),
                shape_env=None,
                num_static_inputs=0,
            )
            with patch.object(graph_lowering, "wrapper_code", ""), V.set_graph_handler(
                graph_lowering
            ):
                # The moset inner loop variable is used in the index_expr
                tiling_factor = codecache.pick_vec_isa().nelements(dtype=torch.float)
                with CppVecKernelChecker(
                    args=None, num_threads=1, tiling_factor=tiling_factor
                ) as vec_checker:
                    i32_iinfo = np.iinfo(np.int32)
                    f32_iinfo = np.finfo(np.float32)
                    InterpreterShim(_graph, submodules).run(
                        V.get_ops_handler(), i32_iinfo.max, f32_iinfo.max
                    )
                    self.assertTrue(vec_checker.simd_vec)

                    vec_checker.simd_vec = True
                    InterpreterShim(_graph, submodules).run(
                        V.get_ops_handler(), i32_iinfo.min, f32_iinfo.min
                    )
                    self.assertTrue(vec_checker.simd_vec)

                    vec_checker.simd_vec = True
                    InterpreterShim(_graph, submodules).run(
                        V.get_ops_handler(), i32_iinfo.min, np.inf
                    )
                    self.assertTrue(vec_checker.simd_vec)

                    vec_checker.simd_vec = True
                    InterpreterShim(_graph, submodules).run(
                        V.get_ops_handler(), i32_iinfo.min, -np.inf
                    )
                    self.assertTrue(vec_checker.simd_vec)

                    vec_checker.simd_vec = True
                    InterpreterShim(_graph, submodules).run(
                        V.get_ops_handler(), i32_iinfo.min - 1, f32_iinfo.min
                    )
                    self.assertFalse(vec_checker.simd_vec)

                    vec_checker.simd_vec = True
                    InterpreterShim(_graph, submodules).run(
                        V.get_ops_handler(), i32_iinfo.max + 1, f32_iinfo.max
                    )
                    self.assertFalse(vec_checker.simd_vec)

                    vec_checker.simd_vec = True
                    InterpreterShim(_graph, submodules).run(
                        V.get_ops_handler(), i32_iinfo.min, f32_iinfo.min * (1 + 1e-5)
                    )
                    self.assertFalse(vec_checker.simd_vec)

                    vec_checker.simd_vec = True
                    InterpreterShim(_graph, submodules).run(
                        V.get_ops_handler(), i32_iinfo.max, f32_iinfo.max * (1 + 1e-5)
                    )
                    self.assertFalse(vec_checker.simd_vec)

        @unittest.skipIf(
            not codecache.valid_vec_isa_list(), "Does not support vectorization"
        )
        @patch("torch.cuda.is_available", lambda: False)
        def test_cpp_vec_index_expr_checker(self):
            _graph: torch.fx.Graph = torch.fx.Graph()
            a: torch.fx.Node = _graph.create_node("placeholder", "ops")
            b: torch.fx.Node = _graph.create_node("call_module", "get_index", args=())
            c: torch.fx.Node = _graph.create_node(
                "call_method",
                "index_expr",
                args=(
                    a,
                    b,
                    torch.int64,
                ),
            )
            _graph.output(c)

            def get_index():
                return ""

            submodules = {"get_index": get_index}
            graph_lowering = GraphLowering(
                torch.fx.GraphModule(submodules, _graph),
                shape_env=None,
                num_static_inputs=0,
            )
            with patch.object(graph_lowering, "wrapper_code", ""), V.set_graph_handler(
                graph_lowering
            ):
                itervars = [sympy.Symbol("i"), sympy.Symbol("j"), sympy.Symbol("k")]

                tiling_factor = codecache.pick_vec_isa().nelements(dtype=torch.float)
                # The moset inner loop variable is used in the index_expr
                with CppVecKernelChecker(
                    args=None, num_threads=1, tiling_factor=tiling_factor
                ) as vec_checker:

                    def get_index():
                        return -itervars[0] ** 2 + 2 * itervars[0] + itervars[1]

                    ranges = [0, 100, 200]
                    vec_checker.itervars = itervars[:2]
                    vec_checker.ranges = ranges[:2]
                    submodules = {"get_index": get_index}
                    InterpreterShim(_graph, submodules).run(V.get_ops_handler())
                    self.assertFalse(vec_checker.simd_vec)

                # Most inner loop variable irrevalant
                with CppVecKernelChecker(
                    args=None, num_threads=1, tiling_factor=tiling_factor
                ) as vec_checker:

                    def get_index():
                        return -itervars[0] ** 2 + 2 * itervars[0] + itervars[1]

                    ranges = [0, 100, 200]
                    vec_checker.itervars = itervars
                    vec_checker.ranges = ranges
                    submodules = {"get_index": get_index}
                    InterpreterShim(_graph, submodules).run(V.get_ops_handler())
                    self.assertTrue(vec_checker.simd_vec)

                i32_iinfo = np.iinfo(np.int32)
                _max_value = i32_iinfo.max + 1
                ranges = [_max_value, _max_value, _max_value]
                # Most inner loop variable irrevalant but max value is greater than
                # the max value of INT32
                with CppVecKernelChecker(
                    args=None, num_threads=1, tiling_factor=tiling_factor
                ) as vec_checker:

                    def get_index():
                        return itervars[0]

                    submodules = {"get_index": get_index}
                    vec_checker.itervars = itervars
                    vec_checker.ranges = ranges
                    InterpreterShim(_graph, submodules).run(V.get_ops_handler())
                    self.assertFalse(vec_checker.simd_vec)

                # Most inner loop variable irrevalant but min value is greater than
                # the min value of INT32
                with CppVecKernelChecker(
                    args=None, num_threads=1, tiling_factor=tiling_factor
                ) as vec_checker:

                    def get_index():
                        return -itervars[0] - 2

                    submodules = {"get_index": get_index}
                    vec_checker.itervars = itervars
                    vec_checker.ranges = ranges
                    InterpreterShim(_graph, submodules).run(V.get_ops_handler())
                    self.assertFalse(vec_checker.simd_vec)

        @unittest.skipIf(
            not codecache.valid_vec_isa_list(), "Does not support vectorization"
        )
        @patch("torch.cuda.is_available", lambda: False)
        def test_maxpool2d_cpu_only(self):
            input = torch.randn(10, 32, 20, 20).to(memory_format=torch.channels_last)
            maxpool = torch.nn.MaxPool2d(kernel_size=3, stride=2, padding=1)

            def func(x):
                return maxpool(x)

            with patch.object(config.cpp, "simdlen", None):
                torch._dynamo.reset()
                metrics.reset()
                graph = torch.compile(func, backend="inductor")
                graph(input)
                assert same(graph(input), func(input), equal_nan=True)
                assert metrics.generated_cpp_vec_kernel_count == 1

        @unittest.skipIf(
            not codecache.valid_vec_isa_list(), "Does not support vectorization"
        )
        @patch("torch.cuda.is_available", lambda: False)
        def test_sign_cpu_only(self):
            def fn(x):
                return (torch.sign(x),)

            x = torch.randn((2, 9))
            x[0, 0] = torch.nan
            x[1, -1] = torch.nan

            with config.patch({"cpp.simdlen": None}):
                torch._dynamo.reset()
                metrics.reset()
                traced = make_fx(fn)(x)
                compiled = compile_fx_inner(traced, [x])
                assert same(fn(x)[0], compiled([x])[0], equal_nan=True)
                assert metrics.generated_cpp_vec_kernel_count == 1

        # Currently, we enabled AVX2 and AVX512 for vectorization. If the platform is not
        # supported, the vectorization will not work and skip this test case. For ARM or
        # other platforms support, we just need to add the ISA info to the supported_vector_isa
        # and include proper aten vectorization head file.
        @unittest.skipIf(
            not codecache.valid_vec_isa_list(), "Does not support vectorization"
        )
        @patch("torch.cuda.is_available", lambda: False)
        def test_vec_kernel_cpu_only(self):
            def fn(x1, x2):
                # Current, there are some limitations as follows.
                #   rsqrt:
                #     assert [both a fallback and a decomp for same kernel: aten.rsqrt.default]
                #   round:
                #     couldn't find symbolic meta function/decomposition
                #   fmod/logical_and/logic_or:
                #     vec kernel has not support to_type
                x = torch.abs(x1)
                x = torch.sin(x)
                x = torch.neg(x)
                x = torch.square(x)
                x = torch.sigmoid(x)
                x = torch.relu(x)
                x = torch.cos(x)
                x = torch.exp(x)
                x = torch.sqrt(x)
                x = torch.add(x, x1)
                x = torch.sub(x, x2)
                x = torch.mul(x, x1)
                x = torch.div(x, x1)
                x = torch.pow(x, 10)
                x = torch.log(x)
                x = torch.floor(x)
                x = torch.ceil(x)
                x = torch.trunc(x)
                x = torch.lgamma(x)
                x = torch.fmod(x, x2)
                x = torch.sign(x)
                res = x + x2
                return (res,)

            x1 = torch.randn((10, 20))
            x2 = torch.randn((10, 20))

            with config.patch({"cpp.simdlen": 1}):
                torch._dynamo.reset()
                metrics.reset()
                traced = make_fx(fn)(x1, x2)
                compiled = compile_fx_inner(traced, [x1, x2])
                assert same(fn(x1, x2)[0], compiled([x1, x2])[0], equal_nan=True)
                assert metrics.generated_cpp_vec_kernel_count == 0

            with config.patch({"cpp.simdlen": None}):
                torch._dynamo.reset()
                metrics.reset()
                traced = make_fx(fn)(x1, x2)
                compiled = compile_fx_inner(traced, [x1, x2])
                assert same(fn(x1, x2)[0], compiled([x1, x2])[0], equal_nan=True)
                assert metrics.generated_cpp_vec_kernel_count == 1

                torch._dynamo.reset()
                metrics.reset()
                x1 = x1.permute(1, 0)
                x2 = torch.randn((20, 10))
                traced = make_fx(fn)(x1, x2)
                compiled = compile_fx_inner(traced, [x1, x2])
                assert same(fn(x1, x2)[0], compiled([x1, x2])[0], equal_nan=True)
                assert metrics.generated_cpp_vec_kernel_count == 1

                torch._dynamo.reset()
                metrics.reset()
                x1 = torch.randn((10, 7))
                x2 = torch.randn((10, 7))
                traced = make_fx(fn)(x1, x2)
                compiled = compile_fx_inner(traced, ([x1, x2]))
                assert same(fn(x1, x2)[0], compiled([x1, x2])[0], equal_nan=True)
                assert metrics.generated_cpp_vec_kernel_count == 1

        @unittest.skipIf(
            sys.platform != "linux", "cpp kernel profile only support linux now"
        )
        @patch("torch.cuda.is_available", lambda: False)
        @config.patch({"cpp.enable_kernel_profile": True})
        def test_cpp_kernel_profile(self):
            from torch.profiler import profile

            @torch._dynamo.optimize("inductor", nopython=True)
            def fn(a, b):
                return a + b

            a = torch.rand((100,))
            b = torch.rand((100,))
            with profile() as prof:
                fn(a, b)

            kernel_profile_events = []
            for e in prof.profiler.function_events:
                if "kernel_cpp_0" in e.name:
                    kernel_profile_events.append(e.name)
            assert len(kernel_profile_events) > 0

        @unittest.skipIf(
            not codecache.valid_vec_isa_list(), "Does not support vectorization"
        )
        def test_channel_shuffle_cl_output(self):
            """code and shape extracted from shufflenet_v2_x1_0"""

            def channel_shuffle(x, groups):
                batchsize, num_channels, height, width = x.size()
                channels_per_group = num_channels // groups
                x = x.view(batchsize, groups, channels_per_group, height, width)
                x = torch.transpose(x, 1, 2).contiguous()
                x = x.view(batchsize, -1, height, width)
                return x.contiguous(memory_format=torch.channels_last)

            for simdlen in (None, 256, 1):
                with config.patch({"cpp.simdlen": simdlen}):
                    torch._dynamo.reset()
                    metrics.reset()
                    x = torch.randn(64, 58, 28, 28)
                    opt_fn = torch._dynamo.optimize("inductor")(channel_shuffle)
                    same(channel_shuffle(x, 2), opt_fn(x, 2))
                    if simdlen != 1:
                        assert metrics.generated_cpp_vec_kernel_count == 1

        @slow()
        @unittest.skipIf(
            not codecache.valid_vec_isa_list(), "Does not support vectorization"
        )
        def test_transpose_with_norm(self):
            """a sub-module from TIMM gmlp_s16_224"""

            class Model(torch.nn.Module):
                def __init__(self):
                    super(Model, self).__init__()
                    self.linear = torch.nn.Linear(
                        in_features=256, out_features=1536, bias=True
                    )
                    self.act = torch.nn.GELU()
                    self.norm = torch.nn.LayerNorm(768)
                    self.proj = torch.nn.Linear(196, 196)
                    self.fc = torch.nn.Linear(
                        in_features=768, out_features=256, bias=True
                    )

                def forward(self, x):
                    x = self.linear(x)
                    x = self.act(x)
                    u, v = x.chunk(2, dim=-1)
                    v = self.norm(v)
                    v = self.proj(v.transpose(-1, -2))
                    y = u * v.transpose(-1, -2)
                    return self.fc(y)

            x = torch.randn(128, 196, 256)
            for simdlen in (None, 256, 1):
                with config.patch({"cpp.simdlen": simdlen}):
                    for eval_mode in [True, False]:
                        torch._dynamo.reset()
                        metrics.reset()
                        m = Model().eval() if eval_mode else Model()
                        opt_fn = torch._dynamo.optimize("inductor")(m)
                        same(m(x), opt_fn(x))
                        if simdlen != 1:
                            assert metrics.generated_cpp_vec_kernel_count == 6

        @unittest.skipIf(
            not codecache.valid_vec_isa_list(), "Does not support vectorization"
        )
        def test_transpose_copy(self):
            def fn(a):
                return a.t().contiguous()

            for simdlen in (None, 256, 1):
                with config.patch({"cpp.simdlen": simdlen}):
                    for shape in (
                        (7, 7),
                        (8, 8),
                        (9, 9),
                        (16, 16),
                        (17, 17),
                        (32, 32),
                        (33, 33),
                    ):
                        torch._dynamo.reset()
                        metrics.reset()
                        x = torch.randn(shape)
                        opt_fn = torch._dynamo.optimize("inductor")(fn)
                        same(fn(x), opt_fn(x))
                        if simdlen != 1:
                            assert metrics.generated_cpp_vec_kernel_count == 1


if HAS_CUDA and not TEST_WITH_ASAN:
    import triton
    import triton.language as tl

    class SweepInputsCudaTest(SweepInputs2, TestCase):
        gen = InputGen(10, "cuda")

    SweepInputsCudaTest.populate()

    class CudaTests(TestCase):
        common = check_model_cuda
        device = "cuda"

        def test_simplify_dims(self):
            def fn(a):
                return (a + 1,)

            self.common(
                fn, (torch.randn(2, 3, 10, 5, 6, device="cuda")[:, :, 2::2, :, :],)
            )

        def test_sink_cat_after_pointwise(self):
            class TestModule(torch.nn.Module):
                def forward(self, x, y):
                    return torch.cat([x, y], dim=-1).view(-1).view(128).tanh()

            trace_func = chain_passes(torch.fx.symbolic_trace, sink_cat_after_pointwise)
            inputs = [
                torch.randn(8, 8, device="cuda"),
                torch.randn(8, 8, device="cuda"),
            ]
            module = TestModule()
            traced = trace_func(module, inputs)
            self.assertTrue(torch.allclose(module(*inputs), traced(*inputs)))
            self.assertEqual(count_call_method(traced, "tanh"), 2)

        def test_linear_permute_fusion(self):
            class TestModule(torch.nn.Module):
                def __init__(self, k: int, n: int):
                    super().__init__()
                    self.weight = torch.nn.Parameter(torch.randn(n, k))
                    self.bias = torch.nn.Parameter(torch.randn(n))

                def forward(self, input: torch.Tensor):
                    a0 = torch.nn.functional.linear(input, self.weight, self.bias)
                    b0 = a0.permute(0, 2, 1)
                    return b0

            m, k, n = 16, 8, 4
            trace_func = chain_passes(torch.fx.symbolic_trace, linear_permute_fusion)
            module = TestModule(k, n).eval()
            input = torch.randn(6, m, k)
            traced = trace_func(module, [input])
            num_linear = count_call_function(traced, torch.nn.functional.linear)
            num_linear_transpose = count_call_function(traced, linear_transpose)
            self.assertEqual(num_linear, 0)
            self.assertEqual(num_linear_transpose, 1)

            self.assertTrue(torch.allclose(module(input), traced(input)))

        @config.patch(permute_fusion=True)
        def test_permute_fusion(self):
            class Repro(torch.nn.Module):
                def __init__(self):
                    super().__init__()

                def forward(self, view, reshape_2):
                    permute = view.permute(0, 2, 1)
                    view = None
                    reshape = torch.reshape(permute, (-1, 642))
                    bmm = torch.bmm(permute, reshape_2)
                    return (bmm,)

            args = [
                ((1024, 642, 160), (102720, 160, 1), torch.float32, "cuda", True),
                ((1024, 642, 20), (12840, 20, 1), torch.float32, "cuda", True),
            ]
            args = [
                rand_strided(sh, st, dt, dev).requires_grad_(rg)
                for (sh, st, dt, dev, rg) in args
            ]

            mod = Repro()
            opt_mod = torch._dynamo.optimize("inductor")(mod)

            ref = mod(*args)
            res = opt_mod(*args)
            self.assertTrue(same(ref, res))

        @config.patch({"triton.autotune_pointwise": True})
        def test_inplace_add_alpha_autotune(self):
            def fn(x, y):
                aten.add_.Tensor(x, y, alpha=0.55)
                return (x,)

            x1 = torch.zeros(2, 3, 4, 10, device="cuda")
            x2 = torch.zeros(2, 3, 4, 10, device="cuda")
            x3 = torch.zeros(2, 3, 4, 10, device="cuda")
            y = torch.randn(2, 3, 4, 10, device="cuda").to(
                memory_format=torch.channels_last
            )
            fn_fx = make_fx(fn)(x1, y)
            fn_compiled = compile_fx_inner(fn_fx, [x1, y])
            fn(x2, y)
            fn_compiled([x3, y])
            assert same(x2, x3)

        @config.patch({"triton.autotune_pointwise": True})
        def test_inplace_buffer_autotune(self):
            def foo(x, y, z):
                a = x @ y
                return a.unsqueeze(0).unsqueeze(0) + z

            x = torch.zeros(5, 5, device="cuda")
            y = torch.zeros(5, 5, device="cuda")
            z = torch.zeros(1, 1, 5, 5, device="cuda").to(
                memory_format=torch.channels_last
            )
            self.common(
                foo,
                (x, y, z),
                check_lowp=False,
            )

        def test_permute_linear_fusion(self):
            class TestModule(torch.nn.Module):
                def __init__(self, k: int, n: int):
                    super().__init__()
                    self.weight = torch.nn.Parameter(torch.randn(n, k))
                    self.bias = torch.nn.Parameter(torch.randn(n))

                def forward(self, input: torch.Tensor):
                    input1 = input.permute(0, 2, 1)
                    output = torch.nn.functional.linear(input1, self.weight, self.bias)
                    return output

            m, k, n = 16, 8, 4

            trace_func = chain_passes(torch.fx.symbolic_trace, permute_linear_fusion)
            module = TestModule(k, n).eval()
            input = torch.randn(6, k, m)
            traced = trace_func(module, [input])
            num_linear = count_call_function(traced, torch.nn.functional.linear)
            num_transpose_linear = count_call_function(traced, transpose_linear)
            self.assertEqual(num_linear, 0)
            self.assertEqual(num_transpose_linear, 1)

            self.assertTrue(torch.allclose(module(input), traced(input)))

        def test_permute_bmm_fusion(self):
            class TestModule(torch.nn.Module):
                def __init__(self, batch: int, k: int, n: int):
                    super().__init__()
                    self.other = torch.randn(batch, k, n)

                def forward(self, input: torch.Tensor):
                    input1 = input.permute(0, 2, 1)
                    output = torch.bmm(input1, self.other)
                    return output

            batch, m, k, n = 6, 16, 8, 4

            trace_func = chain_passes(torch.fx.symbolic_trace, permute_matmul_fusion)
            module = TestModule(batch, k, n).eval()
            input = torch.randn(batch, k, m)
            traced = trace_func(module, [input])
            num_bmm = count_call_function(traced, torch.bmm)
            num_transpose_matmul = count_call_function(traced, transpose_matmul)
            self.assertEqual(num_bmm, 0)
            self.assertEqual(num_transpose_matmul, 1)

            self.assertTrue(torch.allclose(module(input), traced(input)))

    copy_tests(CommonTemplate, CudaTests, "cuda")
    copy_tests(DynamicShapesCommonTemplate, CudaTests, "cuda")

    class CudaReproTests(TestCase):
        common = check_model_cuda

        def test_index_put_issue(self):
            def forward(
                self,
                arg76_1,
                expand_default,
                full_like_default,
                _to_copy_default_67,
                zeros,
            ):
                sum_sym_int_19 = torch.ops.aten.sum(_to_copy_default_67, [0], True)
                view_default_57 = torch.ops.aten.view.default(
                    sum_sym_int_19, [512, 768]
                )
                where_self = torch.ops.aten.where.self(
                    expand_default, view_default_57, full_like_default
                )
                clone_default_12 = torch.ops.aten.clone.default(zeros)
                index_put__default = torch.ops.aten.index_put_.default(
                    clone_default_12, [arg76_1], where_self, True
                )
                return (index_put__default,)

            inps = [
                (torch.Size([512]), torch.int64),
                (torch.Size([512, 768]), torch.bool),
                (torch.Size([512, 768]), torch.float16),
                (torch.Size([4, 512, 768]), torch.float16),
                (torch.Size([512, 768]), torch.float16),
            ]
            inps = [torch.zeros(())] + [
                torch.ones(shape, dtype=dtype, device="cuda") for (shape, dtype) in inps
            ]
            mod = make_fx(forward)(*inps)
            compiled = compile_fx_inner(mod, inps)
            compiled(inps)

        @requires_cuda()
        def test_input_channels_last(self):
            m = torch.nn.Sequential(
                torch.nn.Conv2d(3, 3, 1, 1),
                ToTuple(),
            ).cuda()
            inp = (
                torch.randn([2, 3, 16, 16]).to(memory_format=torch.channels_last).cuda()
            )

            self.common(
                m,
                (inp,),
                check_lowp=False,
            )

            @torch._dynamo.optimize()
            def foo(m, inp):
                return m(inp)

            self.assertTrue(
                foo(m, inp)[0].is_contiguous(memory_format=torch.channels_last)
            )

        # https://github.com/pytorch/torchdynamo/issues/1681#issuecomment-1283433527
        @requires_cuda()
        def test_unspec_inputs_interop(self):
            class Repro(torch.nn.Module):
                def __init__(self):
                    super().__init__()

                def forward(self, x, y):
                    unsqueeze = torch.ops.aten.unsqueeze.default(x, 4)
                    permute = torch.ops.aten.permute.default(unsqueeze, [0, 1, 2, 4, 3])
                    add = torch.ops.aten.add.Tensor(y, 1)
                    return [permute, add]

            inps = [
                rand_strided(
                    (12, 3, 512, 64), (64, 196608, 768, 1), torch.float32, "cuda"
                ),
                rand_strided((), (), torch.int64, "cpu"),
            ]
            mod = make_fx(Repro().to(device="cuda"))(*inps)
            compiled = compile_fx_inner(mod, inps)
            compiled(inps)

        @requires_cuda()
        def test_backward_context(self):
            def fn(x):
                return x * 3

            x = torch.randn(4, device="cuda", requires_grad=True)
            gO = torch.rand_like(x)
            opt_fn = torch.compile(fn)
            out = opt_fn(x)
            out.backward(gO)

        @config.patch(fallback_random=True)
        def test_dtype_factory_issue(self):
            def forward():
                randn = torch.ops.aten.randn.default(
                    [12, 64, 1, 64],
                    dtype=torch.float32,
                    device=torch.device(type="cuda", index=0),
                    pin_memory=False,
                )
                unsqueeze_default_2 = torch.ops.aten.unsqueeze.default(randn, -1)
                return (unsqueeze_default_2,)

            mod = make_fx(forward)()
            compiled = compile_fx_inner(mod, ())
            assert compiled([])[0].device.type == "cuda"

        @config.patch({"triton.cudagraphs": True})
        def test_expanded_inputs_cudagraphs(self):
            @torch._dynamo.optimize("inductor")
            def fn(x, y):
                return x + y

            inputs = (
                rand_strided((5, 5, 5, 5), (0, 5, 0, 1), device="cuda"),
                rand_strided((5, 5, 5, 5), (0, 5, 0, 1), device="cuda"),
            )
            self.assertTrue(same(fn(*inputs), inputs[0] + inputs[1]))

        # TODO: Abstract this out, test more extensively
        @torch._dynamo.config.patch(dynamic_shapes=True)
        @patch.object(functorch_config, "use_dynamic_shapes", True)
        def test_dynamic_shapes(self):
            torch._dynamo.reset()  # Needed since everywhere else uses "inductor"

            def f(x):
                return x.cos().view(x.shape).sin()

            cnts = torch._dynamo.testing.CompileCounterWithBackend("inductor")

            f2 = torch._dynamo.optimize(cnts)(f)

            f2(torch.randn(32))

            inp = torch.randn(16)
            real_out = f(inp)
            compiled_out = f2(inp)

            self.assertEqual(cnts.frame_count, 1)
            self.assertEqual(real_out, compiled_out)
            torch._dynamo.reset()

        @config.patch({"triton.cudagraphs": True, "size_asserts": False})
        def test_expanded_inputs_cudagraphs_no_size_asserts(self):
            @torch._dynamo.optimize("inductor")
            def fn(x, y):
                return x + y

            inputs = (
                rand_strided((5, 5, 5, 5), (0, 5, 0, 1), device="cuda"),
                rand_strided((5, 5, 5, 5), (0, 5, 0, 1), device="cuda"),
            )
            self.assertTrue(same(fn(*inputs), inputs[0] + inputs[1]))

        @config.patch({"triton.cudagraphs": True})
        def test_inplace_updates_cudagraphs(self):
            class Repro(torch.nn.Module):
                def __init__(self):
                    super(Repro, self).__init__()
                    self.weight1 = torch.nn.Parameter(
                        torch.randn(10, 20, requires_grad=True)
                    )

                def forward(self, x):
                    x = torch.matmul(x, self.weight1)
                    return x

            from copy import deepcopy

            model = Repro().cuda()
            model_ref = deepcopy(model)
            model_opt = torch._dynamo.optimize("inductor")(model)

            input = torch.randn(10, 10, device="cuda", requires_grad=True)

            for i in range(2):
                output_ref = model_ref(input)
                output_res = model_opt(input)
                output_ref.sum().backward()
                output_res.sum().backward()
                for (p_ref, p_res) in zip(
                    model_ref.parameters(), model_opt.parameters()
                ):
                    self.assertEqual(p_ref.grad, p_res.grad)
                with torch.no_grad():
                    for param in model_ref.parameters():
                        param.add_(1.0)
                    for param in model_opt.parameters():
                        param.add_(1.0)

        # https://github.com/pytorch/torchdynamo/issues/1850
        def test_inductor_output_aliases_intermediate(self):
            def foo(x):
                out = x + x
                return out.t()

            foo_opt = torch._dynamo.optimize("inductor")(foo)

            inpt = torch.randn(10, 10, device="cuda", requires_grad=True)
            # TODO: this is broken, fix later
            # out = foo_opt(inpt)
            # out.add_(2)

            out_ref = foo(inpt)
            out_ref.add_(2)
            # self.assertEqual(out_ref, out)

        def test_accuracy_issue1(self):
            class Repro(torch.nn.Module):
                def __init__(self):
                    super().__init__()
                    self.linear = torch.nn.Linear(
                        in_features=768, out_features=2, bias=True
                    )

                def forward(self, start_positions: torch.Tensor, x: torch.Tensor):
                    linear = self.linear(x)
                    split = linear.split(1, dim=-1)
                    getitem = split[0]
                    squeeze = getitem.squeeze(-1)
                    clamp = start_positions.clamp(0, 128)
                    cross_entropy = torch.nn.functional.cross_entropy(
                        squeeze, clamp, None, None, 128, None, "mean", 0.0
                    )
                    return cross_entropy

            mod = Repro().cuda()
            opt_mod = torch._dynamo.optimize("inductor")(mod)
            mod.eval()
            opt_mod.eval()

            args = [
                ((1,), (1,), torch.int64, "cuda", False),
                ((1, 128, 768), (98304, 768, 1), torch.float32, "cuda", True),
            ]
            args = [
                rand_strided(sh, st, dt, dev).requires_grad_(rg)
                for (sh, st, dt, dev, rg) in args
            ]
            with torch.cuda.amp.autocast(enabled=False):
                assert same_two_models(mod, opt_mod, args), "Dynamo failed"

        def test_autotune_inplace_kernel(self):
            """
            This UT tests autotune on an inplace kernel. The autotune should not contaminate
            the input buffers when tuning with multiple configs. For more details, refer to
            https://github.com/openai/triton/issues/781
            https://github.com/pytorch/torchdynamo/issues/1670
            """
            from torch._C import _cuda_getCurrentRawStream as get_cuda_stream
            from torch._inductor.triton_ops.autotune import CachingAutotuner, grid
            from torch._inductor.utils import instance_descriptor

            def autotune(configs, meta):
                def decorator(fn):
                    return CachingAutotuner(
                        # force autotune by setting save_cache_hook to False
                        fn,
                        meta=meta,
                        configs=configs,
                        save_cache_hook=False,
                        mutated_arg_names=["in_out_ptr0"],
                    )

                return decorator

            @autotune(
                configs=[
                    triton.Config({"XBLOCK": 1}),
                    triton.Config({"XBLOCK": 2}),
                ],
                meta={
                    "signature": {0: "*fp32", 1: "*fp32", 2: "i32"},
                    "device": 0,
                    "configs": [
                        instance_descriptor(divisible_by_16=(0, 1), equal_to_1=())
                    ],
                    "constants": {},
                },
            )
            @triton.jit
            def kernel(in_out_ptr0, in_ptr0, xnumel, XBLOCK: tl.constexpr):
                pid = tl.program_id(0)
                block_start = pid * XBLOCK
                offsets = block_start + tl.arange(0, XBLOCK)
                mask = offsets < xnumel
                x = tl.load(in_out_ptr0 + offsets, mask=mask)
                y = tl.load(in_ptr0 + offsets, mask=mask)
                output = x + y
                tl.store(in_out_ptr0 + offsets, output, mask=mask)

            xnumel = 384
            in0 = rand_strided((xnumel,), (1,), device="cuda", dtype=torch.float32)
            inout1 = rand_strided((xnumel,), (1,), device="cuda", dtype=torch.float32)
            inout2 = inout1.clone()

            stream0 = get_cuda_stream(0)
            kernel.run(inout1, in0, xnumel, grid=grid(xnumel), stream=stream0)
            kernel.run(inout2, in0, xnumel, grid=grid(xnumel), stream=stream0)

            assert same(
                inout1, inout2, tol=0.001, equal_nan=True
            ), "failed autotune with inplace kernel"

        @requires_cuda()
        def test_sort_stride_issue(self):
            # This minified testcase comes from detectron2_maskrcnn_r_50_fpn
            # There was a false error from our size_assert code
            @torch._dynamo.optimize(nopython=True)
            def forward(pred_objectness_logits_3_: torch.Tensor):
                sort_3 = pred_objectness_logits_3_.sort(descending=True, dim=1)
                getitem_12 = sort_3[0]
                return getitem_12

            args = [((1, 100), (0, 1), torch.float16, "cuda", False)]
            args = [
                rand_strided(sh, st, dt, dev).requires_grad_(rg)
                for (sh, st, dt, dev, rg) in args
            ]
            result = forward(*args)
            assert same(result, torch.sort(args[0], descending=True, dim=1)[0])

        @requires_cuda()
        def test_scalar_triton_index(self):
            # The indirect indexing via a scalar like below used to lead to
            # bad triton code that made triton segfault when compiling.
            # See https://github.com/pytorch/torchdynamo/issues/1515
            def fn(a):
                zero = torch.zeros((16,), device=a.device, dtype=torch.int64)
                return (a[zero],)

            a = torch.randn((8,), dtype=torch.float32, device="cuda")

            fn_optimized = torch._dynamo.optimize("inductor")(fn)
            assert same(fn(a), fn_optimized(a))

        @requires_cuda()
        def test_indirect_indexing_dense_mask(self):
            def fn(x, y):
                ne = torch.ops.aten.ne.Scalar(x, 1)
                sum_1 = torch.ops.aten.sum.dim_IntList(ne, [1])
                sub = torch.ops.aten.sub.Tensor(sum_1, 1)
                unsqueeze = torch.ops.aten.unsqueeze.default(sub, -1)
                gather = torch.ops.aten.gather.default(x, 1, unsqueeze)
                squeeze = torch.ops.aten.squeeze.default(gather)
                out = torch.ops.aten.multiply(y, squeeze)
                return (out,)

            a = torch.zeros((1, 128), dtype=torch.int64, device="cuda")
            b = torch.zeros((1, 128), dtype=torch.int64, device="cuda")

            fn_optimized = torch._dynamo.optimize("inductor")(fn)
            assert same(fn(a, b), fn_optimized(a, b))

    class TritonCodeGenTests(TestCase):
        counter = itertools.count(0)

        class DebugDirManager(object):
            def __init__(self):
                self.id = next(TritonCodeGenTests.counter)
                self.prev_debug_name = None

            def __enter__(self):
                self.prev_debug_name = torch._dynamo.config.debug_dir_root
                self.new_name = f"{self.prev_debug_name}_tmp_{self.id}"
                torch._dynamo.config.debug_dir_root = self.new_name

            def __exit__(self, *args):
                shutil.rmtree(self.new_name)
                torch._dynamo.config.debug_dir_root = self.prev_debug_name

        from torch._inductor.triton_ops.autotune import CachingAutotuner

        class NoOpCompilerBackend:
            def __init__(self):
                self.example_args = None
                self.model = None

            def noop_backend(
                self,
                model_: torch.fx.GraphModule,
                example_inputs_: typing.List[torch.Tensor],
            ):
                """
                The Noop backend does not compile the fx graph it is given.
                Instead, it transforms the fx graph so that its functions are
                aten operations. It then saves this graph.
                """
                from torch._functorch.aot_autograd import Interpreter
                from torch._inductor.decomposition import select_decomp_table
                from torch._subclasses import FakeTensorMode

                fake_mode = FakeTensorMode()

                def interpret(*args, **kwargs):
                    return Interpreter(model_).run(*args[0:], **kwargs)

                fake_flat_tensor_args = [
                    fake_mode.from_tensor(x) for x in example_inputs_
                ]
                fw_module = make_fx(interpret, select_decomp_table())(
                    *fake_flat_tensor_args
                )
                self.model = fw_module
                self.example_args = fake_flat_tensor_args
                return lambda x: example_inputs_

        def get_kernels(self, fn, args) -> typing.List[CachingAutotuner]:
            from torch._inductor.debug import DebugContext
            from torch._inductor.graph import GraphLowering
            from torch._inductor.virtualized import V

            cxt = TritonCodeGenTests.NoOpCompilerBackend()
            torch._dynamo.optimize(backend=cxt.noop_backend)(fn)(*args)
            graph = GraphLowering(cxt.model)
            graph.num_static_inputs = 0
            kernels = []
            with V.set_graph_handler(graph), V.set_debug_handler(DebugContext()):
                graph.run(*(cxt.example_args))
                mod = graph.compile_to_module()

                for val in mod.__dict__.values():
                    if isinstance(
                        val, torch._inductor.triton_ops.autotune.CachingAutotuner
                    ):
                        kernels.append(val)

            return kernels

        def test_divisibile_by_16_covers_numel_args(self):
            torch._dynamo.reset()

            def fn(a: torch.Tensor) -> torch.Tensor:
                return torch.sum(a)

            kernels = self.get_kernels(fn, [torch.randn([256, 256], device="cuda")])
            self.assertTrue(len(kernels) == 2, "SUM should result in two kernels")

            # kernel0 reduces from 256 to (xnumel=8, rnumel=8192), which means it reduces 256 by 256 into an array of
            # size 8 by accumulating 8192 elements at once note that rnumel is equal to 512 * 16, so rnumel which is
            # at slot 3 should be in the divisible by 16 descriptor
            arguments_that_are_divisible_by_16_in_kernel0 = (
                kernels[0].meta["configs"][0].divisible_by_16
            )
            self.assertEqual(arguments_that_are_divisible_by_16_in_kernel0, (0, 1, 3))

            # kernel1 reduces from 8 elements to a single scalar.
            arguments_that_are_divisible_by_16_in_kernel1 = (
                kernels[1].meta["configs"][0].divisible_by_16
            )
            self.assertEqual(arguments_that_are_divisible_by_16_in_kernel1, (0, 1))
            torch._dynamo.reset()

        @staticmethod
        def run_and_get_triton_code(fn, args):
            from torch._inductor.debug import DebugContext
            from torch._inductor.virtualized import V

            torch._dynamo.reset()

            context = DebugContext()

            with TritonCodeGenTests.DebugDirManager(), patch.object(
                config.trace, "enabled", True
            ), context, V.set_debug_handler(context):

                dir_name = "/".join(context._path.split("/")[:-1]) + "/"
                fil = dir_name + "*inference*"
                existing_dirs = glob.glob(fil)

                fn(*args)

                assert context._path is not None

                dir_dbg = [x for x in glob.glob(fil) if x not in existing_dirs]

                assert len(dir_dbg) == 1, f"{dir_dbg}, {context._path}"

                full_name = os.path.join(dir_dbg[0], "output_code.py")
                with open(full_name, "r") as f:
                    return f.read()

        def test_optimize_indexing_dtype(self):
            def fn(x: torch.Tensor) -> torch.Tensor:
                return aten.upsample_bilinear2d.vec(x, None, True, [2.0, 2.0])

            fn_opt = torch._dynamo.optimize("inductor")(fn)
            inps = [torch.randn(2, 4, 16, 16).cuda()]
            code = self.run_and_get_triton_code(fn_opt, inps)
            self.assertTrue("to(tl.int32)" in code)
            self.assertFalse("to(tl.int64)" in code)

            self.assertEqual(fn_opt(*inps), fn(*inps))

        def test_not_materialize_pointwise_reduction(self):
            def fn(a, b):
                return (a - b).sum(dim=-1).amax(dim=-1)

            N = 16
            K = 7
            fn_opt = torch._dynamo.optimize("inductor")(fn)
            inps = [
                torch.randn(N, 1, K, device="cuda"),
                torch.randn(1, N, K, device="cuda"),
            ]
            code = self.run_and_get_triton_code(fn_opt, inps)
            self.assertEqual(code.count("tl.store"), 1)
            self.assertTrue("out_ptr1" in code)
            self.assertFalse("out_ptr0" in code)
            self.assertEqual(fn_opt(*inps), fn(*inps))

        def test_cant_optimize_compute(self):
            def ones():
                return torch.ones([4], device="cuda")

            def suffix(inp):
                return (inp.to(torch.int64) + 1).to(torch.float64)

            ten = torch.rand([4], device="cuda")

            for foo in (
                lambda x: x + 2147483657,
                lambda x: torch.where(x < 0, ones(), ones() - 2) * (-(2 ** (40))),
                lambda x: x + ten,
                lambda x: x + ten.sum(),
            ):

                def fn():
                    return suffix(foo(ones()))

                fn_opt = torch._dynamo.optimize("inductor")(fn)
                code = self.run_and_get_triton_code(fn_opt, [])

                # this cannot be optimized away, value too large
                self.assertTrue("to(tl.int64)" in code)
                self.assertEqual(fn_opt(), fn())

        def test_optimize_compute(self):
            def ones():
                return torch.ones([4], device="cuda")

            def suffix(inp):
                return (inp.to(torch.int64) + 1).to(torch.float64)

            for foo in (
                lambda x: x + 500,
                lambda x: torch.where(x < 0, ones(), ones() - 2) * (-(2 ** (20))),
                lambda x: x / 30,
            ):

                def fn():
                    return suffix(foo(ones()))

                fn_opt = torch._dynamo.optimize("inductor")(fn)
                code = self.run_and_get_triton_code(fn_opt, [])

                # this can be optimized away, value too large
                self.assertTrue("to(tl.int64)" not in code)
                self.assertTrue("to(tl.int32)" in code)

                self.assertEqual(fn_opt(), fn())


class ExprPrinterTests(TestCase):
    def test_print_pow(self):
        s1 = sympy.Symbol("foo", integer=True)
        s2 = sympy.Symbol("bar", integer=True)
        s3 = sympy.Symbol("baz", integer=True)

        cases = (
            # expr, result
            # Test exprs.
            (
                s1 / (2 * s1 - 1) - 1 / (2 * s1 - 1),
                "((-1)*(1/(((-1) + (2*foo))))) + (foo*(1/(((-1) + (2*foo)))))",
            ),
            (s1 / (s2 - s3), "foo*(1/((bar + ((-1)*baz))))"),
            # Test Pow directly.
            (sympy.Pow(s1 + s2, 0), "1"),  # note: simplified before _print_Pow
            (sympy.Pow(s1 + s2, -3), "1/((bar + foo)*(bar + foo)*(bar + foo))"),
            (sympy.Pow(s1 + s2, 2), "(bar + foo)*(bar + foo)"),
        )

        for expr, result in cases:
            self.assertEqual(cexpr(expr), result)
            self.assertEqual(texpr(expr), result)


if HAS_CUDA and not TEST_WITH_ASAN:

    class RNNTest(TestCase):
        class Model(torch.nn.Module):
            def __init__(self):
                super().__init__()
                self.gru = torch.nn.GRU(16, 16, batch_first=True)

            def forward(self, x):
                return self.gru(x)

        def test_rnn_compile_safe(self):
            device = torch.device("cuda")
            model = RNNTest.Model().to(device)
            model = torch._dynamo.optimize("inductor")(model)
            x = torch.rand(1024, 20, 16).to(device)
            model(x)


if __name__ == "__main__":
    from torch._dynamo.test_case import run_tests

    if (HAS_CPU or HAS_CUDA) and not TEST_WITH_ROCM:
        run_tests(needs="filelock")<|MERGE_RESOLUTION|>--- conflicted
+++ resolved
@@ -5754,12 +5754,8 @@
                 return (x,)
 
             x = torch.randn((2, 9))
-<<<<<<< HEAD
-            with patch.object(config.cpp, "simdlen", None):
-=======
 
             with config.patch({"cpp.simdlen": None}):
->>>>>>> 9d772c6d
                 torch._dynamo.reset()
                 metrics.reset()
                 traced = make_fx(fn)(x)
