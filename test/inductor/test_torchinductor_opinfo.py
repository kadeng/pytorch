--- conflicted
+++ resolved
@@ -62,6 +62,7 @@
 
 COLLECT_EXPECT = os.getenv("PYTORCH_COLLECT_EXPECT", "0") == "1"
 FAIL_ON_SUCCESS = os.getenv("PYTORCH_FAIL_ON_SUCCESS", "1") == "1"
+ALL_SAMPLES = True #os.getenv("PYTORCH_ALL_SAMPLES", "0") == "1"
 START = os.getenv("PYTORCH_TEST_RANGE_START", None)
 END = os.getenv("PYTORCH_TEST_RANGE_END", None)
 
@@ -104,7 +105,7 @@
         nl = "\n"
         print(
             f"""
-inductor_expected_failures_all_samples[\"{device_type}\"] = {{
+inductor_expected_failures_single_sample[\"{device_type}\"] = {{
 {nl.join(expected_failures[device_type])}
 }}
 """
@@ -139,9 +140,9 @@
     "_native_batch_norm_legit": {f16, f32, f64},
 }
 
-inductor_expected_failures_all_samples = defaultdict(dict)
-
-inductor_expected_failures_all_samples["cpu"] = {
+inductor_expected_failures_single_sample = defaultdict(dict)
+
+inductor_expected_failures_single_sample["cpu"] = {
     "T": {b8, f16, f32, f64, i32, i64},
     "H": {b8, f16, f32, f64, i32, i64},
     "mH": {b8, f16, f32, f64, i32, i64},
@@ -200,15 +201,12 @@
     "linalg.pinv.singular": {f32, f64},
     "masked.norm": {f16},
     "masked.normalize": {f16},
-<<<<<<< HEAD
+    "masked.var": {f16},
+    "masked_fill": {f16},
+    "masked_scatter": {f16, f32, f64},
     "norm": {f16},
     "renorm": {f16, f32, f64},
     "repeat": {b8, f16, f32, f64, i32, i64},
-=======
-    "masked.var": {f16},
->>>>>>> 1dccbc03
-    "masked_fill": {f16},
-    "masked_scatter": {f16, f32, f64},
     "scatter": {b8, i64},
     "masked_select": {b8, f16, f32, f64, i32, i64},
     "max.reduction_no_dim": {f16},
@@ -259,7 +257,7 @@
 }
 
 
-inductor_expected_failures_all_samples["cuda"] = {
+inductor_expected_failures_single_sample["cuda"] = {
     "T": {b8, f16, f32, f64, i32, i64},
     "H": {b8, f16, f32, f64, i32, i64},
     "mH": {b8, f16, f32, f64, i32, i64},
@@ -434,8 +432,8 @@
 }
 
 # passes with single input
-inductor_passes_for_single_sample = defaultdict(dict)
-inductor_passes_for_single_sample["cpu"] = {
+inductor_expected_failures_all_samples = defaultdict(dict)
+inductor_expected_failures_all_samples["cpu"] = {
     "__rpow__": {f16, i32, i64},
     "__rmatmul__": {f32, f64, i32, i64},
     "_native_batch_norm_legit": {f32},
@@ -524,7 +522,7 @@
     "signal.windows.kaiser": {f16, f32, f64},
     "unflatten": {b8, i32, i64},
 }
-inductor_passes_for_single_sample["cuda"] = {
+inductor_expected_failures_all_samples["cuda"] = {
     "__rpow__": {f16},
     "rsub": {f16, f32, f64, i32, i64},
     "__rmatmul__": {f16, f32, f64},
@@ -676,13 +674,17 @@
             #     print(f"SKIPPING OP {op_name} on {device_type}", flush=True)
             self.skipTest(f"{op_name} in {dtype} not supported")
         elif (
-            dtype in inductor_passes_for_single_sample[device_type].get(op_name, set())
-            or dtype
-            in inductor_expected_failures_all_samples[device_type].get(op_name, set())
+            dtype
+            in inductor_expected_failures_single_sample[device_type].get(op_name, set())
             or dtype
             in inductor_gradient_expected_failures_single_sample[device_type].get(
                 op_name, set()
             )
+        ):
+            test_expect = TestExpect.XFAILURE
+        elif (
+            dtype in inductor_expected_failures_all_samples[device_type].get(op_name, set())
+            and ALL_SAMPLES
         ):
             test_expect = TestExpect.XFAILURE
         else:
@@ -756,10 +758,15 @@
 
         except Exception as e:
 
+            # This is prevalent on CI machines but it is not
+            # indicative of Inductor failure.
+            if e is OSError:
+                return
+
             if test_expect is TestExpect.XFAILURE:
                 if (
                     dtype
-                    in inductor_passes_for_single_sample[device_type].get(
+                    in inductor_expected_failures_all_samples[device_type].get(
                         op_name, set()
                     )
                     and count == 0
