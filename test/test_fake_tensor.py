# Owner(s): ["module: meta tensors"]

from torch.testing._internal.common_utils import TestCase, run_tests
import torch
import itertools
from torch.testing._internal.jit_utils import RUN_CUDA
from torch._subclasses.fake_tensor import (
    FakeTensor,
    FakeTensorMode,
    FakeTensorConverter,
    DynamicOutputShapeException,
)
from torch.utils._python_dispatch import enable_torch_dispatch_mode
import unittest


class FakeTensorTest(TestCase):
    def test_basic(self):
<<<<<<< HEAD
        x = FakeTensor.from_tensor(torch.empty(2, 2, device="cpu"))
        y = x = FakeTensor.from_tensor(torch.empty(4, 2, 2, device="cpu"))
        y = x + x
        self.assertEqual(y.shape, (4, 2, 2))
        self.assertEqual(y.device, torch.device("cpu"))
=======
        mode = FakeTensorMode(inner=None)
        x = torch.empty(2, 2, device="cpu")
        y = torch.empty(4, 2, 2, device="cpu")
        with enable_torch_dispatch_mode(mode):
            x = mode.from_tensor(x)
            y = mode.from_tensor(y)
            z = x + y
            self.assertEqual(z.shape, (4, 2, 2))
            self.assertEqual(z.device, torch.device("cpu"))
            self.assertTrue(isinstance(z, FakeTensor))
>>>>>>> c10908cd

    @unittest.skipIf(not RUN_CUDA, "requires cuda")
    def test_shape_take_not_device(self):
        x = FakeTensor.from_tensor(torch.empty(1, device="cpu"))
        y = FakeTensor.from_tensor(torch.empty(8, 8, device="cuda"))
        out = x.resize_as_(y)
        self.assertEqual(out.shape, (8, 8))
        self.assertEqual(out.device.type, "cpu")

    @unittest.skipIf(not RUN_CUDA, "requires cuda")
    def test_zero_dim(self):
        x = FakeTensor.from_tensor(torch.tensor(0.0))
        y = FakeTensor.from_tensor(torch.rand([4, 4], device="cuda"))
        out = x + y
        self.assertEqual(out.shape, (4, 4))
        self.assertEqual(out.device, y.device)

    @unittest.skipIf(not RUN_CUDA, "requires cuda")
    def test_throw(self):
        x = FakeTensor.from_tensor(torch.tensor(0.0))
        y = FakeTensor.from_tensor(torch.rand([4, 4], device="cuda"))
        z = FakeTensor.from_tensor(torch.rand([4, 4], device="cpu"))
        self.assertRaises(Exception, lambda: torch.lerp(x, y, z))

    def test_dispatch_device(self):
        x = FakeTensor.from_tensor(torch.rand([4, 4]))
        self.assertEqual(x.device.type, "cpu")

    @unittest.skipIf(not RUN_CUDA, "requires cuda")
    def test_type_as(self):
        x = FakeTensor.from_tensor(torch.rand([16, 1], device="cpu"))
        y = FakeTensor.from_tensor(torch.rand([4, 4], device="cuda"))
        out = x.type_as(y)
        self.assertEqual(out.device.type, "cuda")

    def test_constructor(self):
        with enable_torch_dispatch_mode(FakeTensorMode(inner=None)):
            x = torch.rand([4, 4], device="cpu")

        self.assertTrue(isinstance(x, FakeTensor))
        self.assertTrue(x.device.type == "cpu")

    def test_mode(self):
        x = FakeTensor.from_tensor(torch.rand([1]))
        with enable_torch_dispatch_mode(FakeTensorMode(inner=None)):
            y = torch.rand([4], device="cpu")
            out = x + y

        self.assertTrue(isinstance(y, FakeTensor))

    @unittest.skipIf(not RUN_CUDA, "requires cuda")
    def test_non_kwarg_device(self):
        x = FakeTensor.from_tensor(torch.rand([16, 1], device="cpu"))
        y = x.to(torch.device("cpu"))
        self.assertIs(x, y)
        z = x.to(torch.device("cuda"))
        self.assertEqual(z.device.type, "cuda")

    def test_fake_mode_error(self):
        x = torch.rand([4, 4])

        with self.assertRaisesRegex(Exception, "non-Fake Tensor inputs"):
            with enable_torch_dispatch_mode(FakeTensorMode(inner=None)):
                y = x[0]

    @unittest.skipIf(not RUN_CUDA, "requires cuda")
    def test_like_constructor(self):
<<<<<<< HEAD
        x = FakeTensor.from_tensor(torch.rand([4, 4]))
        y = torch.ones_like(x)
        self.assertTrue(isinstance(y, FakeTensor))
        self.assertEqual(y.device.type, "cpu")
        z = torch.ones_like(x, device="cuda")
        self.assertTrue(isinstance(z, FakeTensor))
        self.assertEqual(z.device.type, "cuda")
=======
        with enable_torch_dispatch_mode(FakeTensorMode(inner=None)):
            x = torch.rand([4, 4])
            y = torch.ones_like(x)
            self.assertTrue(isinstance(y, FakeTensor))
            self.assertEqual(y.device.type, "cpu")
            z = torch.ones_like(x, device="cuda")
            self.assertTrue(isinstance(z, FakeTensor))
            self.assertEqual(z.device.type, "cuda")

    def test_binary_op_type_promotion(self):
        with enable_torch_dispatch_mode(FakeTensorMode(inner=None)):
            x = torch.empty([2, 2], dtype=torch.float)
            y = torch.empty([2, 2], dtype=torch.int64)
            out = x / y
            self.assertEqual(out.dtype, torch.float)
            self.assertEqual(out.device.type, "cpu")

    @unittest.skipIf(not RUN_CUDA, "requires cuda")
    def test_cpu_fallback(self):
        with enable_torch_dispatch_mode(FakeTensorMode(inner=None, allow_cpu_fallback=False)):
            filters = torch.randn(8, 4, 3, 3).cuda()
            inputs = torch.randn(1, 4, 5, 5).cuda()
            with self.assertRaises(NotImplementedError):
                torch.nn.functional.conv2d(inputs, filters, padding=1)

        with enable_torch_dispatch_mode(FakeTensorMode(inner=None, allow_cpu_fallback=True)):
            # intentionally bad inputs
            filters = torch.randn(8, 20, 3, 3).cuda()
            inputs = torch.randn(1, 7, 10, 5).cuda()
            with self.assertRaises(RuntimeError):
                torch.nn.functional.conv2d(inputs, filters, padding=1)

        with enable_torch_dispatch_mode(FakeTensorMode(inner=None, allow_cpu_fallback=True)):
            filters = torch.randn(8, 4, 3, 3).cuda()
            inputs = torch.randn(1, 4, 5, 5).cuda()

            out = torch.nn.functional.conv2d(inputs, filters, padding=1)
            self.assertEqual(out.device.type, "cuda")
            self.assertEqual(list(out.size()), [1, 8, 5, 5])

    def test_data_dependent_operator(self):
        with enable_torch_dispatch_mode(
            FakeTensorMode(inner=None, allow_cpu_fallback=False)
        ):
            x = torch.rand([10, 10])
            self.assertRaises(DynamicOutputShapeException, lambda: torch.nonzero(x))

>>>>>>> c10908cd

def contains_type(type: torch._C.Type, maybe_contained_type: torch._C.Type):
    return maybe_contained_type.isSubtypeOf(type) or any(
        contains_type(e, maybe_contained_type) for e in type.containedTypes()
    )


class FakeTensorConverterTest(TestCase):
    def memoized_conversion_to_meta(self):
        x = torch.rand(2, 2, 2)
        converter = FakeTensorConverter()
        self.assertIs(converter(x), converter(x))

<<<<<<< HEAD
    def memoized_conversion_from_meta(self):
        x = torch.rand(2, 2).to(device='meta')
        converter = FakeTensorConverter()
        self.assertIs(converter(x, "cpu"), converter(x, "cpu"))
=======
    def test_memoized_conversion_from_meta(self):
        x = torch.rand(2, 2).to(device="meta")
        mode = FakeTensorMode(inner=None)
        converter = mode.fake_tensor_converter
        self.assertTrue(converter(mode, x, "cpu") is converter(mode, x, "cpu"))
>>>>>>> c10908cd

    def test_separate_tensor_storages(self):
        x = torch.rand(2, 2, 2)
        y = x[0]
        converter = FakeTensorConverter()
        x_conv = converter(x)
        y_conv = converter(y)
        self.assertEqual(torch._C._storage_id(x_conv), torch._C._storage_id(y_conv))

class FakeTensorOperatorInvariants(TestCase):
    @staticmethod
    def get_aten_op(schema):
        namespace, name = schema.name.split("::")
        overload = schema.overload_name if schema.overload_name else "default"
        assert namespace == "aten"
        return getattr(getattr(torch.ops.aten, name), overload)

    @staticmethod
    def get_all_aten_schemas():
        for schema in torch._C._jit_get_all_schemas():
            namespace = schema.name.split("::")[0]
            if namespace != "aten":
                continue
            yield schema

    def test_non_kwarg_only_device(self):
        for schema in self.get_all_aten_schemas():
            ten_type = torch._C.TensorType.get()
            if not any(
                contains_type(arg.type, ten_type)
                for arg in itertools.chain(schema.arguments, schema.returns)
            ):
                continue

            opt_device = torch._C.OptionalType(torch._C.DeviceObjType.get())
            has_non_kwarg_device = any(
                not arg.kwarg_only and arg.type.isSubtypeOf(opt_device)
                for arg in schema.arguments
            )
            if has_non_kwarg_device:
                self.assertTrue(
                    self.get_aten_op(schema) in torch._subclasses.fake_tensor._device_not_kwarg_ops
                )

    def test_tensor_constructors_all_have_kwarg_device(self):
        for schema in self.get_all_aten_schemas():
            op = self.get_aten_op(schema)
            if not torch._subclasses.fake_tensor._is_tensor_constructor(op):
                continue

            opt_device = torch._C.OptionalType(torch._C.DeviceObjType.get())
            has_kwarg_device = any(
                arg.kwarg_only and arg.type.isSubtypeOf(opt_device)
                for arg in schema.arguments
            )

            self.assertTrue(
                has_kwarg_device or op == torch.ops.aten._list_to_tensor.default
            )

    def test_like_ops(self):
        for schema in self.get_all_aten_schemas():
            if "_like" == schema.name[-5:]:
                op = self.get_aten_op(schema)
                self.assertTrue(op in torch._subclasses.fake_tensor._like_tensor_constructors)


if __name__ == "__main__":
    run_tests()<|MERGE_RESOLUTION|>--- conflicted
+++ resolved
@@ -16,13 +16,6 @@
 
 class FakeTensorTest(TestCase):
     def test_basic(self):
-<<<<<<< HEAD
-        x = FakeTensor.from_tensor(torch.empty(2, 2, device="cpu"))
-        y = x = FakeTensor.from_tensor(torch.empty(4, 2, 2, device="cpu"))
-        y = x + x
-        self.assertEqual(y.shape, (4, 2, 2))
-        self.assertEqual(y.device, torch.device("cpu"))
-=======
         mode = FakeTensorMode(inner=None)
         x = torch.empty(2, 2, device="cpu")
         y = torch.empty(4, 2, 2, device="cpu")
@@ -33,41 +26,46 @@
             self.assertEqual(z.shape, (4, 2, 2))
             self.assertEqual(z.device, torch.device("cpu"))
             self.assertTrue(isinstance(z, FakeTensor))
->>>>>>> c10908cd
 
     @unittest.skipIf(not RUN_CUDA, "requires cuda")
     def test_shape_take_not_device(self):
-        x = FakeTensor.from_tensor(torch.empty(1, device="cpu"))
-        y = FakeTensor.from_tensor(torch.empty(8, 8, device="cuda"))
-        out = x.resize_as_(y)
-        self.assertEqual(out.shape, (8, 8))
-        self.assertEqual(out.device.type, "cpu")
+        with enable_torch_dispatch_mode(FakeTensorMode(inner=None)):
+            x = torch.empty(1, device="cpu")
+            y = torch.empty(8, 8, device="cuda")
+            out = x.resize_as_(y)
+            self.assertEqual(out.shape, (8, 8))
+            self.assertEqual(out.device.type, "cpu")
+            self.assertTrue(isinstance(out, FakeTensor))
 
     @unittest.skipIf(not RUN_CUDA, "requires cuda")
     def test_zero_dim(self):
-        x = FakeTensor.from_tensor(torch.tensor(0.0))
-        y = FakeTensor.from_tensor(torch.rand([4, 4], device="cuda"))
-        out = x + y
-        self.assertEqual(out.shape, (4, 4))
-        self.assertEqual(out.device, y.device)
+        mode = FakeTensorMode(inner=None)
+        with enable_torch_dispatch_mode(mode):
+            x = torch.tensor(0.)
+            y = torch.rand([4, 4], device="cuda")
+            out = x + y
+            self.assertEqual(out.shape, (4, 4))
+            self.assertEqual(out.device, y.device)
+            self.assertTrue(isinstance(out, FakeTensor))
 
     @unittest.skipIf(not RUN_CUDA, "requires cuda")
     def test_throw(self):
-        x = FakeTensor.from_tensor(torch.tensor(0.0))
-        y = FakeTensor.from_tensor(torch.rand([4, 4], device="cuda"))
-        z = FakeTensor.from_tensor(torch.rand([4, 4], device="cpu"))
-        self.assertRaises(Exception, lambda: torch.lerp(x, y, z))
-
-    def test_dispatch_device(self):
-        x = FakeTensor.from_tensor(torch.rand([4, 4]))
-        self.assertEqual(x.device.type, "cpu")
+        mode = FakeTensorMode(inner=None)
+        x = torch.tensor(0.)  # TODO: tensor() errors
+        with enable_torch_dispatch_mode(mode):
+            x_conv = mode.from_tensor(x)
+            y = torch.rand([4, 4], device="cuda")
+            z = torch.rand([4, 4], device="cpu")
+            self.assertRaises(Exception, lambda: torch.lerp(x_conv, y, z))
 
     @unittest.skipIf(not RUN_CUDA, "requires cuda")
     def test_type_as(self):
-        x = FakeTensor.from_tensor(torch.rand([16, 1], device="cpu"))
-        y = FakeTensor.from_tensor(torch.rand([4, 4], device="cuda"))
-        out = x.type_as(y)
-        self.assertEqual(out.device.type, "cuda")
+        with enable_torch_dispatch_mode(FakeTensorMode(inner=None)):
+            x = torch.rand([16, 1], device="cpu")
+            y = torch.rand([4, 4], device="cuda")
+            out = x.type_as(y)
+            self.assertEqual(out.device.type, "cuda")
+            self.assertTrue(isinstance(out, FakeTensor))
 
     def test_constructor(self):
         with enable_torch_dispatch_mode(FakeTensorMode(inner=None)):
@@ -77,20 +75,20 @@
         self.assertTrue(x.device.type == "cpu")
 
     def test_mode(self):
-        x = FakeTensor.from_tensor(torch.rand([1]))
         with enable_torch_dispatch_mode(FakeTensorMode(inner=None)):
             y = torch.rand([4], device="cpu")
-            out = x + y
-
-        self.assertTrue(isinstance(y, FakeTensor))
+            out = y + y
+
+        self.assertTrue(isinstance(out, FakeTensor))
 
     @unittest.skipIf(not RUN_CUDA, "requires cuda")
     def test_non_kwarg_device(self):
-        x = FakeTensor.from_tensor(torch.rand([16, 1], device="cpu"))
-        y = x.to(torch.device("cpu"))
-        self.assertIs(x, y)
-        z = x.to(torch.device("cuda"))
-        self.assertEqual(z.device.type, "cuda")
+        with enable_torch_dispatch_mode(FakeTensorMode(inner=None)):
+            x = torch.rand([16, 1], device="cpu")
+            y = x.to(torch.device("cpu"))
+            self.assertIs(x, y)
+            z = x.to(torch.device("cuda"))
+            self.assertEqual(z.device.type, "cuda")
 
     def test_fake_mode_error(self):
         x = torch.rand([4, 4])
@@ -101,15 +99,6 @@
 
     @unittest.skipIf(not RUN_CUDA, "requires cuda")
     def test_like_constructor(self):
-<<<<<<< HEAD
-        x = FakeTensor.from_tensor(torch.rand([4, 4]))
-        y = torch.ones_like(x)
-        self.assertTrue(isinstance(y, FakeTensor))
-        self.assertEqual(y.device.type, "cpu")
-        z = torch.ones_like(x, device="cuda")
-        self.assertTrue(isinstance(z, FakeTensor))
-        self.assertEqual(z.device.type, "cuda")
-=======
         with enable_torch_dispatch_mode(FakeTensorMode(inner=None)):
             x = torch.rand([4, 4])
             y = torch.ones_like(x)
@@ -157,7 +146,6 @@
             x = torch.rand([10, 10])
             self.assertRaises(DynamicOutputShapeException, lambda: torch.nonzero(x))
 
->>>>>>> c10908cd
 
 def contains_type(type: torch._C.Type, maybe_contained_type: torch._C.Type):
     return maybe_contained_type.isSubtypeOf(type) or any(
@@ -166,31 +154,67 @@
 
 
 class FakeTensorConverterTest(TestCase):
-    def memoized_conversion_to_meta(self):
+    def test_memoized_conversion_to_meta(self):
         x = torch.rand(2, 2, 2)
-        converter = FakeTensorConverter()
-        self.assertIs(converter(x), converter(x))
-
-<<<<<<< HEAD
-    def memoized_conversion_from_meta(self):
-        x = torch.rand(2, 2).to(device='meta')
-        converter = FakeTensorConverter()
-        self.assertIs(converter(x, "cpu"), converter(x, "cpu"))
-=======
+        mode = FakeTensorMode(inner=None)
+        self.assertTrue(mode.from_tensor(x) is mode.from_tensor(x))
+
     def test_memoized_conversion_from_meta(self):
         x = torch.rand(2, 2).to(device="meta")
         mode = FakeTensorMode(inner=None)
         converter = mode.fake_tensor_converter
         self.assertTrue(converter(mode, x, "cpu") is converter(mode, x, "cpu"))
->>>>>>> c10908cd
 
     def test_separate_tensor_storages(self):
         x = torch.rand(2, 2, 2)
         y = x[0]
+        mode = FakeTensorMode(inner=None)
+        converter = mode.fake_tensor_converter
+        x_conv = converter(mode, x)
+        y_conv = converter(mode, y)
+        self.assertEqual(torch._C._storage_id(x_conv), torch._C._storage_id(y_conv))
+
+    def test_dead_weak_ref(self):
+        x = torch.rand(2, 2, 2)
+        y = x[0]
+        mode = FakeTensorMode(inner=None)
         converter = FakeTensorConverter()
-        x_conv = converter(x)
-        y_conv = converter(y)
-        self.assertEqual(torch._C._storage_id(x_conv), torch._C._storage_id(y_conv))
+        x_conv = converter(mode, x)
+        x_conv_storage = torch._C._storage_id(x_conv)
+        del x_conv
+        self.assertFalse(x in converter.tensor_memo)
+        y_conv = converter(mode, y)
+        self.assertEqual(x_conv_storage, torch._C._storage_id(y_conv))
+
+    def test_no_active_mode(self):
+        mode = FakeTensorMode(inner=None)
+        with enable_torch_dispatch_mode(mode):
+            x = torch.empty(2, 2, device="cpu")
+            y = torch.empty(2, 2, device="cpu")
+
+        out = x + y
+        self.assertEqual(mode, out.fake_mode)
+        self.assertTrue(isinstance(out, FakeTensor))
+        self.assertEqual(out.device.type, "cpu")
+
+    def test_separate_mode_error(self):
+        with enable_torch_dispatch_mode(FakeTensorMode(inner=None)):
+            x = torch.empty(2, 2, device="cpu")
+        with enable_torch_dispatch_mode(FakeTensorMode(inner=None)):
+            y = torch.empty(2, 2, device="cpu")
+        self.assertRaises(Exception, lambda: x, y)
+
+    def test_no_ref_cycle(self):
+        x = torch.rand([4])
+        mode = torch._prims.utils.get_prim_fake_mode()
+        y = mode.from_tensor(x)
+        assert mode is torch._prims.utils.get_prim_fake_mode()
+        self.assertEqual(len(mode.fake_tensor_converter.tensor_memo), 1)
+        del mode
+        del y
+        new_mode = torch._prims.utils.get_prim_fake_mode()
+        self.assertEqual(len(new_mode.fake_tensor_converter.tensor_memo), 0)
+
 
 class FakeTensorOperatorInvariants(TestCase):
     @staticmethod
