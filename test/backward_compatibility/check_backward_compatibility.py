import argparse
import datetime
import re
import sys
from collections import defaultdict

import torch
from torch._C import parse_schema


# The date specifies how long the allowlist exclusion should apply to.
#
#   - If we NEVER give BC guarantee for an operator, you can put the
#     date arbitrarily far in the future.
#   - Otherwise, pick a date that is far enough in the future that you
#     believe you can land your diff before then.
#
# Allowlist entries can be removed after the date listed on them passes.
#
# Allowlist item format:
# [
#   0: function name regex
#   1: date until which the allowlist entry is valid
#   2: (optional) function argument regex
# ]
#
# NB: function name DOES NOT include overload name!
allow_list = [
    ("c10_experimental", datetime.date(2222, 1, 1)),
    # Internal
    ("static", datetime.date(9999, 1, 1)),
    ("prim::ModuleDictIndex", datetime.date(9999, 1, 1)),
    # Internal, profiler-specific ops
    ("profiler::_call_end_callbacks_on_jit_fut*", datetime.date(9999, 1, 1)),
    ("profiler::_record_function_enter", datetime.date(9999, 1, 1)),
    ("aten::_qr_helper", datetime.date(2021, 1, 31)),
    ("aten::fft", datetime.date(2021, 1, 31)),
    ("aten::ifft", datetime.date(2021, 1, 31)),
    ("aten::irfft", datetime.date(2021, 1, 31)),
    ("aten::rfft", datetime.date(2021, 1, 31)),
    ("aten::_lstsq_helper", datetime.date(9999, 1, 1)),
    ("aten::_svd_helper", datetime.date(2021, 1, 31)),
    ("aten::_syevd_helper", datetime.date(9999, 1, 1)),
    ("aten::_cudnn_rnn_flatten_weight", datetime.date(2020, 12, 31)),
    ("aten::_cudnn_rnn", datetime.date(2020, 12, 31)),
    ("aten::_cudnn_rnn_backward", datetime.date(2020, 12, 31)),
    ("aten::quantile", datetime.date(2021, 1, 31)),
    ("aten::nanquantile", datetime.date(2021, 1, 31)),
    ("aten::make_dual", datetime.date(2021, 2, 20)),
    ("aten::unpack_dual", datetime.date(2021, 2, 20)),
    ("aten::_fft_with_size", datetime.date(2021, 1, 31)),
    ("aten::thnn_conv_depthwise2d_backward", datetime.date(2021, 1, 31)),
    ("aten::slow_conv3d_backward", datetime.date(2021, 1, 31)),
    ("aten::thnn_conv2d_backward", datetime.date(2021, 1, 31)),
    ("aten::slow_conv_transpose3d_backward", datetime.date(2021, 1, 31)),
    ("aten::slow_conv_transpose2d_backward", datetime.date(2021, 1, 31)),
    ("aten::set_", datetime.date(2021, 1, 31)),
    ("aten::native_layer_norm", datetime.date(2021, 1, 31)),
    ("aten::native_layer_norm_backward", datetime.date(2021, 1, 31)),
    ("aten::elu_backward", datetime.date(2021, 1, 31)),
    ("aten::_multinomial_alias_setup", datetime.date(2021, 1, 31)),
    ("aten::_multinomial_alias_draw", datetime.date(2021, 1, 31)),
    ("prim::profile_optional", datetime.date(2021, 1, 31)),
    ("aten::fake_quantize_per_tensor_affine_backward", datetime.date(2021, 2, 20)),
    ("aten::fake_quantize_per_channel_affine_backward", datetime.date(2021, 2, 20)),
    ("aten::rowwise_prune", datetime.date(9999, 1, 1)),
    ("aten::_mode*", datetime.date(2021, 5, 2)),
    ("aten::linalg_multi_dot", datetime.date(2021, 3, 25)),
    ("aten::coalesce", datetime.date(2021, 4, 15)),
    ("aten::empty_meta", datetime.date(2021, 4, 1)),
    ("aten::div", datetime.date(2021, 4, 28)),
    ("aten::divide", datetime.date(2021, 4, 28)),
    ("aten::_var", datetime.date(2021, 4, 28)),
    ("aten::_std", datetime.date(2021, 4, 28)),
<<<<<<< HEAD
    ("aten::std", datetime.date(2021, 4, 28)),
    ("aten::std_mean", datetime.date(2021, 4, 28)),
    ("aten::var", datetime.date(2021, 4, 28)),
    ("aten::var_mean", datetime.date(2021, 4, 28)),
=======
    ("aten::std", datetime.date(2021, 5, 28)),
    ("aten::std_mean", datetime.date(2021, 5, 28)),
    ("aten::var", datetime.date(2021, 5, 28)),
    ("aten::var_mean", datetime.date(2021, 5, 28)),
>>>>>>> d0e9aa29
    ("aten::batch_norm_backward_elemt", datetime.date(2021, 5, 1)),
    ("aten::assert_async", datetime.date(2021, 5, 1)),
    ("aten::cumprod_backward", datetime.date(2021, 5, 1)),
    ("aten::_triangular_solve_helper", datetime.date(9999, 1, 1)),
    ("aten::_addmv_impl_", datetime.date(2021, 5, 15)),
    ("aten::adaptive_avg_pool3d_backward", datetime.date(9999, 1, 1)),
    ("aten::_embedding_bag_dense_backward", datetime.date(9999, 1, 1)),
]

def allow_listed(schema, allow_list):
    for item in allow_list:
        if item[1] < datetime.date.today():
            continue
        regexp = re.compile(item[0])
        if regexp.search(schema.name):
            if len(item) > 2:
                # if arguments regex is present, use it
                regexp_args = re.compile(item[2])
                return bool(regexp_args.search(str(schema)))
            return True
    return False


# The nightly will fail to parse newly added syntax to schema declarations
# Add new schemas that will fail the nightly here
dont_parse_list = [
    ("_TorchScriptTesting.*", datetime.date(2099, 9, 17)),
    ("test_backend", datetime.date(2099, 9, 17)),
    ("dist_c10d", datetime.date(2021, 1, 30)),
]


def dont_parse(schema_line):
    for item in dont_parse_list:
        if item[1] < datetime.date.today():
            continue
        regexp = re.compile(item[0])
        if regexp.search(schema_line):
            return True
    return False


def check_bc(existing_schemas):
    new_schemas = torch._C._jit_get_all_schemas()
    new_schemas += torch._C._jit_get_custom_class_schemas()
    new_schema_dict = defaultdict(list)
    for s in new_schemas:
        new_schema_dict[s.name].append(s)

    is_bc = True
    broken_ops = []
    for existing_schema in existing_schemas:
        if allow_listed(existing_schema, allow_list):
            print("schema: ", str(existing_schema), " found on allowlist, skipping")
            continue
        print("processing existing schema: ", str(existing_schema))
        matching_new_schemas = new_schema_dict.get(existing_schema.name, [])
        found = False
        for matching_new_schema in matching_new_schemas:
            if matching_new_schema.is_backward_compatible_with(existing_schema):
                found = True
                break
        if not found:
            print(
                "Can NOT find backward compatible schemas after changes "
                "for schema {} from the following candidates:\n[\n{}\n]".format(
                    str(existing_schema),
                    "\n\t".join(str(s) for s in matching_new_schemas),
                )
            )
            # TODO Print out more details about why candidates don't match.
            broken_ops.append(str(existing_schema))
            is_bc = False
    if is_bc:
        print("Found backward compatible schemas for all existing schemas")
    else:
        print(
            "The PR is introducing backward incompatible changes to the "
            "operator library. Please contact PyTorch team to confirm "
            "whether this change is wanted or not. \n\nBroken ops: "
            "[\n\t{}\n]".format("\n\t".join(broken_ops))
        )
    return is_bc


if __name__ == "__main__":
    parser = argparse.ArgumentParser(description="Process some integers.")
    parser.add_argument(
        "--existing-schemas",
        help="filename to load existing schemas",
        type=str,
        default="schemas.txt",
    )
    args = parser.parse_args()
    existing_schema_dict = dict()
    slist = []
    with open(args.existing_schemas, "r") as f:
        while True:
            line = f.readline()
            if not line:
                break

            if dont_parse(line.strip()):
                print("Not parsing schema line: ", line.strip())
                continue
            s = parse_schema(line.strip())
            slist.append(s)

    if not check_bc(slist):
        sys.exit(1)<|MERGE_RESOLUTION|>--- conflicted
+++ resolved
@@ -72,17 +72,10 @@
     ("aten::divide", datetime.date(2021, 4, 28)),
     ("aten::_var", datetime.date(2021, 4, 28)),
     ("aten::_std", datetime.date(2021, 4, 28)),
-<<<<<<< HEAD
-    ("aten::std", datetime.date(2021, 4, 28)),
-    ("aten::std_mean", datetime.date(2021, 4, 28)),
-    ("aten::var", datetime.date(2021, 4, 28)),
-    ("aten::var_mean", datetime.date(2021, 4, 28)),
-=======
     ("aten::std", datetime.date(2021, 5, 28)),
     ("aten::std_mean", datetime.date(2021, 5, 28)),
     ("aten::var", datetime.date(2021, 5, 28)),
     ("aten::var_mean", datetime.date(2021, 5, 28)),
->>>>>>> d0e9aa29
     ("aten::batch_norm_backward_elemt", datetime.date(2021, 5, 1)),
     ("aten::assert_async", datetime.date(2021, 5, 1)),
     ("aten::cumprod_backward", datetime.date(2021, 5, 1)),
