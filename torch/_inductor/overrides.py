import copy
import logging
import random
import weakref

import torch
import torch.nn as nn
from torch import _prims
from torch._dynamo.utils import fake_mode_from_tensors
from torch.fx.experimental.optimization import (
    matches_module_pattern,
    replace_node_module,
)
from torch.fx.experimental.proxy_tensor import ProxyTorchDispatchMode
from torch.fx.passes.shape_prop import ShapeProp
from torch.nn import functional as F
from torch.nn.utils.fusion import fuse_conv_bn_eval, fuse_conv_bn_weights
from torch.overrides import TorchFunctionMode

from . import config

from .mkldnn import mkldnn_fuse_fx

log = logging.getLogger(__name__)


class AutogradMonkeypatch(TorchFunctionMode):
    def __torch_function__(self, func, types, args=(), kwargs=None):
        if not kwargs:
            kwargs = {}
        if func is replacements:
            return replacements[func](*args, **kwargs)
        return func(*args, **kwargs)


patch_functions = AutogradMonkeypatch


def replace_fx(gm: torch.fx.GraphModule):
    # Sometimes patch_functions() misses things already in the graph
    for node in reversed(list(gm.graph.nodes)):
        if node.op == "call_function" and node.target in replacements:
            if (
                config.fallback_random
                and replacements[node.target] in replacements_using_triton_random
            ):
                continue
            with gm.graph.inserting_before(node):
                node.replace_all_uses_with(
                    gm.graph.call_function(
                        replacements[node.target], node.args, node.kwargs
                    )
                )
            gm.graph.erase_node(node)
    gm.recompile()
    return gm


def fuse_fx(gm: torch.fx.GraphModule, example_inputs):
    is_cpu = all(
        example_input.device == torch.device("cpu") for example_input in example_inputs
    )

    fake_mode = fake_mode_from_tensors(example_inputs)

    gm = sink_cat_after_pointwise(gm)
    if config.permute_fusion and not is_cpu:
        # For linear permute fusion, we need to check input info to identify
        # and perform proper permutation/transpose
        ShapeProp(gm, fake_mode=fake_mode).propagate(*example_inputs)
        gm = linear_permute_fusion(gm)
        gm = permute_linear_fusion(gm)
        gm = permute_matmul_fusion(gm)

<<<<<<< HEAD
=======
    # make sure the autograd is disabled.
    if torch.is_grad_enabled():
        return gm
    if not is_cpu:
        return gm
>>>>>>> 9e941d6f
    gm = remove_identity(gm)
    gm = fuse_conv_bn(gm)
    # do mkldnn fusion(conv(linear)+unary(binary)
    gm = mkldnn_fuse_fx(gm, example_inputs)
    return gm


# check the pattern: (nn.module, F.function) matched.
def matches_module_function_pattern(pattern, node, modules):
    if len(node.args) == 0:
        return False
    if not isinstance(node.args[0], torch.fx.Node) or not isinstance(
        node, torch.fx.Node
    ):
        return False
    # the first node is call_module
    if node.args[0].op != "call_module":
        return False
    if not isinstance(node.args[0].target, str):
        return False
    if node.args[0].target not in modules:
        return False
    if type(modules[node.args[0].target]) is not pattern[0]:
        return False
    # the second node is call_function
    if node.op != "call_function":
        return False
    if node.target != pattern[1]:
        return False
    # make sure node.args[0] output is only used by current node.
    if len(node.args[0].users) > 1:
        return False
    return True


def fetch_attr(target: str, mod):
    target_atoms = target.split(".")
    attr_itr = mod
    for i, atom in enumerate(target_atoms):
        if not hasattr(attr_itr, atom):
            raise RuntimeError(
                f"Node referenced nonexistant target {'.'.join(target_atoms[:i])}"
            )
        attr_itr = getattr(attr_itr, atom)
    return attr_itr


def remove_identity(gm: torch.fx.GraphModule):
    """
    Removes all identity layers from the module.
    """

    class IdentityRemover(torch.fx.Transformer):
        def call_module(self, target, args, kwargs):
            if isinstance(self.submodules[target], nn.Identity):
                assert len(args) == 1
                return args[0]
            else:
                return super().call_module(target, args, kwargs)

    return IdentityRemover(gm).transform()


def fuse_conv_bn(gm: torch.fx.GraphModule, inplace=False):
    """
    Fuses Convolution/BN layers for inference purposes.
    """
    modules_patterns = [
        (torch.nn.Conv1d, torch.nn.BatchNorm1d),
        (torch.nn.Conv2d, torch.nn.BatchNorm2d),
        (torch.nn.Conv3d, torch.nn.BatchNorm3d),
    ]
    module_function_patterns = [
        (torch.nn.Conv1d, F.batch_norm),
        (torch.nn.Conv2d, F.batch_norm),
        (torch.nn.Conv3d, F.batch_norm),
    ]
    modules = dict(gm.named_modules())
    for pattern in modules_patterns:
        for node in gm.graph.nodes:
            if matches_module_pattern(pattern, node, modules):
                if len(node.args[0].users) > 1:  # Output of conv is used by other nodes
                    continue
                conv = modules[node.args[0].target]
                bn = modules[node.target]
                eval_mode = all(not n.training for n in [conv, bn])
                if not eval_mode:
                    continue
                if not bn.track_running_stats:
                    continue
                fused_conv = fuse_conv_bn_eval(conv, bn)
                replace_node_module(node.args[0], modules, fused_conv)
                node.replace_all_uses_with(node.args[0])
                gm.graph.erase_node(node)
                gm.graph.lint()
    for pattern in module_function_patterns:
        for node in gm.graph.nodes:
            if matches_module_function_pattern(pattern, node, modules):
                # TODO: support kwargs.
                if len(node.args) != 8:
                    continue
                conv = modules[node.args[0].target]
                bn_training = node.args[5]
                bn_eps = node.args[7]
                if conv.training or bn_training:
                    continue
                if type(bn_eps) is not float:
                    continue
                bn_args_is_constant = all(
                    n.op == "get_attr" and len(n.users) == 1 for n in node.args[1:5]
                )
                if not bn_args_is_constant:
                    continue
                bn_running_mean = fetch_attr(node.args[1].target, gm)
                bn_running_var = fetch_attr(node.args[2].target, gm)
                bn_weight = fetch_attr(node.args[3].target, gm)
                bn_bias = fetch_attr(node.args[4].target, gm)
                if bn_running_mean is None or bn_running_var is None:
                    continue
                fused_conv = copy.deepcopy(conv)
                fused_conv.weight, fused_conv.bias = fuse_conv_bn_weights(
                    fused_conv.weight,
                    fused_conv.bias,
                    bn_running_mean,
                    bn_running_var,
                    bn_eps,
                    bn_weight,
                    bn_bias,
                )
                replace_node_module(node.args[0], modules, fused_conv)
                node.replace_all_uses_with(node.args[0])
                gm.graph.erase_node(node)
                gm.graph.lint()
    gm.recompile()

    return gm


def _philox_rand_like_meta(input, seed, offset):
    return _prims.TensorMeta(input)


def _philox_rand_like(input, seed, offset):
    # placeholder only used in tracing
    return torch.rand_like(input)


class NormalizedLinearNode:
    def __init__(self, node: torch.fx.Node) -> None:
        assert node.op == "call_function"
        assert node.target in [torch.nn.functional.linear]
        self.node: torch.fx.Node = node

    def get_input(self) -> torch.fx.Node:
        if len(self.node.args) > 0:
            return self.node.args[0]
        else:
            return self.node.kwargs["input"]

    def get_weight(self) -> torch.fx.Node:
        if len(self.node.args) > 1:
            return self.node.args[1]
        else:
            return self.node.kwargs["weight"]

    def get_bias(self) -> torch.fx.Node:
        if len(self.node.args) > 2:
            return self.node.args[2]
        else:
            return self.node.kwargs["bias"]


class NormalizedMatmulNode:
    def __init__(self, node: torch.fx.Node) -> None:
        assert node.op == "call_function"
        assert node.target in [torch.bmm, torch.matmul]
        self.node: torch.fx.Node = node

    def get_input(self) -> torch.fx.Node:
        if len(self.node.args) > 0:
            return self.node.args[0]
        else:
            return self.node.kwargs["input"]

    def get_other(self) -> torch.fx.Node:
        if len(self.node.args) > 1:
            return self.node.args[1]
        else:
            return self.node.kwargs["other"]


def check_permute(node: torch.fx.Node):
    ranks = len(node.meta["tensor_meta"].shape)
    if len(node.args) > 3:
        permutation = [node.args[i] % ranks for i in range(1, ranks + 1)]
    elif (
        "permutation" in node.kwargs
        and node.kwargs["permutation"] is not None
        and len(node.kwargs["permutation"]) > 2
    ):
        permutation = [i % ranks for i in node.kwargs["permutation"]]
    else:
        return False
    allowed_permutation = list(range(ranks))
    allowed_permutation[-1] = ranks - 2
    allowed_permutation[-2] = ranks - 1
    return permutation == allowed_permutation


def sink_cat_after_pointwise(module: torch.fx.GraphModule) -> torch.fx.GraphModule:
    def one_user(node):
        users = list(node.users)
        return users[0] if len(users) == 1 else None

    def is_view(node):
        view = {"view"}
        return node.op == "call_method" and node.target in view

    def is_pointwise_unary(node):
        pointwise = {torch.relu, torch.tanh, "relu", "tanh"}
        return node.op in {"call_function", "call_method"} and node.target in pointwise

    g = module.graph
    for node in g.nodes:
        if node.op != "call_function" or node.target != torch.cat:
            continue

        cat_or_view = node
        while True:
            user = one_user(cat_or_view)
            if not user or not is_view(user):
                break
            cat_or_view = user

        if user and is_pointwise_unary(user):
            with g.inserting_before(node):
                new_args = (
                    [
                        g.create_node(
                            user.op, user.target, args=(arg,), kwargs=user.kwargs
                        )
                        for arg in node.args[0]
                    ],
                )
                node.args = new_args
                user.replace_all_uses_with(cat_or_view)
                g.erase_node(user)
    g.lint()
    module.recompile()
    return module


def linear_permute_fusion(module: torch.fx.GraphModule) -> torch.fx.GraphModule:
    for node in module.graph.nodes:
        if (
            node.op == "call_method"
            and node.target == "permute"
            and check_permute(node)
        ):
            if len(node.args) > 0:
                input_node = node.args[0]
            else:
                input_node = node.kwargs["input"]
            if (
                input_node.op == "call_function"
                and input_node.target == torch.nn.functional.linear
            ):
                normalized = NormalizedLinearNode(input_node)
                input = normalized.get_input()
                weight = normalized.get_weight()
                bias = normalized.get_bias()
                with module.graph.inserting_before(node):
                    fused_node = module.graph.call_function(
                        linear_transpose, args=(input, weight, bias)
                    )
                    node.replace_all_uses_with(fused_node)

    module.graph.lint()
    module.graph.eliminate_dead_code()
    module.recompile()
    return module


# Y1 = X * W^T + bias
# Y2 = Y1.permute(0, 2, 1)
# ---->
# Y2 = (W * X^T + bias.unsqueeze(-1))^T
def linear_transpose(
    input: torch.Tensor, weight: torch.Tensor, bias: torch.Tensor
) -> torch.Tensor:
    return torch.matmul(weight, input.transpose(-1, -2)) + bias.unsqueeze(-1)


def permute_linear_fusion(module: torch.fx.GraphModule) -> torch.fx.GraphModule:
    for node in module.graph.nodes:
        if node.op == "call_function" and node.target == torch.nn.functional.linear:
            if len(node.args) > 0:
                input_node = node.args[0]
            else:
                input_node = node.kwargs["input"]
            if (
                input_node.op == "call_method"
                and input_node.target == "permute"
                and check_permute(input_node)
            ):
                normalized = NormalizedLinearNode(node)
                if len(input_node.args) > 0:
                    input = input_node.args[0]
                else:
                    input = input_node.kwargs["input"]
                weight = normalized.get_weight()
                bias = normalized.get_bias()
                with module.graph.inserting_before(node):
                    fused_node = module.graph.call_function(
                        transpose_linear, args=(input, weight, bias)
                    )
                    node.replace_all_uses_with(fused_node)

    module.graph.lint()
    module.graph.eliminate_dead_code()
    module.recompile()
    return module


def permute_matmul_fusion(module: torch.fx.GraphModule) -> torch.fx.GraphModule:
    for node in module.graph.nodes:
        if node.op == "call_function" and (
            node.target == torch.bmm or node.target == torch.matmul
        ):
            normalized = NormalizedMatmulNode(node)
            A = normalized.get_input()
            B = normalized.get_other()
            Atrans = Btrans = False
            if A.op == "call_method" and A.target == "permute" and check_permute(A):
                Atrans = True
                if len(A.args) > 0:
                    A = A.args[0]
                else:
                    A = A.kwargs["input"]

            if B.op == "call_method" and B.target == "permute" and check_permute(B):
                Btrans = True
                if len(B.args) > 0:
                    B = B.args[0]
                else:
                    B = B.kwargs["input"]

            if Atrans or Btrans:
                with module.graph.inserting_before(node):
                    fused_node = module.graph.call_function(
                        transpose_matmul,
                        args=(A, B, Atrans, Btrans),
                    )
                node.replace_all_uses_with(fused_node)

    module.graph.lint()
    module.graph.eliminate_dead_code()
    module.recompile()
    return module


# X1 = X.permute(0, 2, 1)
# Y1 = X1 * W1^T + bias1
# ---->
# Y2 = X1.transpose(-1, -2) * W1^T + bias1
def transpose_linear(
    input: torch.Tensor, weight: torch.Tensor, bias: torch.Tensor
) -> torch.Tensor:
    return torch.matmul(input.transpose(-1, -2), weight.t()) + bias


def transpose_matmul(A: torch.Tensor, B: torch.Tensor, Atrans: bool, Btrans: bool):
    if Atrans:
        A = A.transpose(-1, -2)
    if Btrans:
        B = B.transpose(-1, -2)
    return torch.matmul(A, B)


philox_rand_like = _prims._make_prim(
    schema="philox_rand_like(Tensor input, Tensor seed, int offset) -> Tensor",
    return_type=_prims.RETURN_TYPE.NEW,
    meta=_philox_rand_like_meta,
    impl_aten=_philox_rand_like,
    doc="",
)


def _philox_seed_like_meta(x):
    return _prims.TensorMeta(_philox_seed_like(x))


def _philox_seed_like(x):
    # we need a tensor input here so AOT autograd properly captures this
    # with just a device input, this becomes a constant
    return torch.tensor(random.randrange(2**31), device=x.device, dtype=torch.int32)


philox_seed_like = _prims._make_prim(
    schema="philox_seed_like(Tensor other) -> Tensor",
    return_type=_prims.RETURN_TYPE.NEW,
    meta=_philox_seed_like_meta,
    impl_aten=_philox_seed_like,
    doc="",
)


def null_ref():
    return None


class PhiloxRandomState:
    next_offset = 0
    seed = {}
    last_tracer_ref = null_ref

    @classmethod
    def reset(cls, tracer=None):
        cls.next_offset = 0
        cls.seed = {}
        cls.last_tracer_ref = weakref.ref(tracer) if tracer is not None else null_ref

    @classmethod
    def get_seed_offset(cls, x):
        modes = torch.fx.experimental.proxy_tensor.get_torch_dispatch_modes()
        proxy_modes = [m for m in modes if isinstance(m, ProxyTorchDispatchMode)]
        if proxy_modes:
            tracer = proxy_modes[0].tracer
            if cls.last_tracer_ref() is not tracer:
                # tracer changed, need to reset state
                cls.reset(tracer)
        else:
            # no tracer, need to reset state
            cls.reset()

        device = x.device
        if device not in cls.seed:
            # Compute the seed just once per trace so that we pass fewer
            # things from forward to backward
            cls.seed[device] = philox_seed_like(x)

        seed = cls.seed[device]
        offset = cls.next_offset
        cls.next_offset += x.numel()
        return seed, offset


class LowmemDropout(torch.autograd.Function):
    @staticmethod
    def forward(ctx, x, p):
        ctx.p = p
        scale = float(1.0 / (1.0 - p))
        seed, offset = PhiloxRandomState.get_seed_offset(x)
        ctx.save_for_backward(seed)
        ctx.offset = offset
        bool_mask = philox_rand_like(x, seed, offset) > p
        return bool_mask.to(x.dtype) * x * scale

    @staticmethod
    def backward(ctx, grad_output):
        p = ctx.p
        scale = float(1.0 / (1.0 - p))
        (seed,) = ctx.saved_tensors
        bool_mask = philox_rand_like(grad_output, seed, ctx.offset) > p
        return bool_mask.to(grad_output.dtype) * grad_output * scale, None


@torch.fx.wrap
def lowmem_dropout(input, p=0.5, training=True, inplace=False):
    if isinstance(input, torch.fx.Proxy):
        # double check we don't FX trace this
        return input.tracer.create_proxy(
            "call_function",
            lowmem_dropout,
            (input, p, training),
            {},
        )
    if not training or p == 0:
        return input
    result = LowmemDropout.apply(input, p)
    if inplace:
        input.copy_(result)
    return result


@torch.fx.wrap
def rand_like(x, **kwargs):
    if isinstance(x, torch.fx.Proxy):
        # double check we don't FX trace this
        return x.tracer.create_proxy("call_function", rand_like, (x), kwargs)
    assert kwargs.get("device", x.device) == x.device
    seed, offset = PhiloxRandomState.get_seed_offset(x)
    return philox_rand_like(x, seed, offset).to(kwargs.get("dtype", torch.float32))


replacements = {torch.nn.functional.dropout: lowmem_dropout, torch.rand_like: rand_like}
# Keep track of any replacement functions that use triton random,
# so they can be avoided when fallback_random is set
replacements_using_triton_random = {lowmem_dropout, rand_like}<|MERGE_RESOLUTION|>--- conflicted
+++ resolved
@@ -72,14 +72,9 @@
         gm = permute_linear_fusion(gm)
         gm = permute_matmul_fusion(gm)
 
-<<<<<<< HEAD
-=======
     # make sure the autograd is disabled.
     if torch.is_grad_enabled():
         return gm
-    if not is_cpu:
-        return gm
->>>>>>> 9e941d6f
     gm = remove_identity(gm)
     gm = fuse_conv_bn(gm)
     # do mkldnn fusion(conv(linear)+unary(binary)
