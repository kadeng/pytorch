import builtins
import collections
import math
import operator
import warnings

from collections.abc import Iterable
from enum import Enum
from functools import partial, reduce, singledispatch, wraps
from typing import Callable, List, Optional, overload, Sequence, Tuple, Union

import torch

import torch._prims as prims
import torch._prims_common as utils
from torch import sym_float, sym_int
from torch._prims_common import (
    check,
    DeviceLikeType,
    Dim,
    DimsSequenceType,
    DimsType,
    dtype_to_type,
    ELEMENTWISE_TYPE_PROMOTION_KIND,
    FloatLike,
    FloatWithoutSymFloat,
    IntLike,
    is_weakly_lesser_type,
    Number,
    NumberType,
    REDUCTION_OUTPUT_TYPE_KIND,
    ShapeType,
    StrideType,
    TensorLike,
    TensorLikeType,
    TensorOrNumberLikeType,
    TensorSequenceType,
)
from torch._prims_common.wrappers import (
    _maybe_convert_to_dtype,
    _maybe_resize_out,
    _safe_copy_out,
    elementwise_type_promotion_wrapper,
    elementwise_unary_scalar_wrapper,
    out_wrapper,
)

# Experimental module containing prototype Python references for existing
#   PyTorch operations.

__all__ = [
    #
    # Elementwise Unary References
    #
    "abs",
    "acos",
    "acosh",
    "asinh",
    "asin",
    "atan",
    "atanh",
    "bitwise_not",
    # "cbrt",  # No corresponding torch operation
    "ceil",
    "conj_physical",
    "cos",
    "cosh",
    "digamma",
    "erf",
    "erfinv",
    "erfc",
    "exp",
    "expm1",
    "exp2",
    "fill",
    "floor",
    "frac",
    "index_add",
    "index_copy",
    "index_copy_",
    "index_select",
    "index_fill",
    "index_fill_",
    "isfinite",
    "isinf",
    "isposinf",
    "isneginf",
    "isnan",
    "isreal",
    "i0",
    "lerp",
    "lgamma",
    "log",
    "log1p",
    "log2",
    "log10",
    "log_softmax",
    "nan_to_num",
    "neg",
    "positive",
    "reciprocal",
    "round",  # TODO: model kwargs
    "sigmoid",
    "sgn",
    "sign",
    "signbit",
    "sin",
    "sinc",
    "sinh",
    "softmax",
    "sqrt",
    "square",
    "tan",
    "tanh",
    "trace",
    "trunc",
    #
    # Elementwise Binary References
    #
    "add",
    "atan2",
    "bitwise_and",
    "bitwise_left_shift",
    "bitwise_or",
    "bitwise_right_shift",
    "bitwise_xor",
    "clamp_min",
    "clamp_max",
    "copysign",
    "div",
    "eq",
    "float_power",
    "floor_divide",
    "fmax",
    "fmin",
    "fmod",
    "gcd",
    "ge",
    "gt",
    "heaviside",
    "hypot",
    "igamma",
    "igammac",
    "imag",
    "isclose",
    "lcm",
    # 'ldexp',
    "le",
    "logical_and",
    "logical_not",
    "logical_or",
    "logical_xor",
    "lt",
    # 'max', # implement with reductions
    "maximum",
    # 'min', # implement with reductions
    "minimum",
    "mul",
    "ne",
    "nextafter",
    # 'polar',  # abs, cos, sin
    "pow",
    "real",
    "rpow",
    "remainder",
    "rsub",
    "rtruediv",
    "rfloordiv",
    "sub",
    "true_divide",
    "trunc_divide",
    "xlogy",
    #
    # Elementwise Ternary References
    #
    "addcdiv",
    "addcmul",
    "clamp",
    #
    # Conditional references
    #
    "masked_fill",
    "where",
    #
    # Data conversion and movement references
    #
    "clone",
    "copy_to",  # TODO: add OpInfo (or implement .to)
    "item",  # TODO: add OpInfo
    "to",
    #
    # Reduction ops
    #
    "all",
    "amax",
    "amin",
    "any",
    "mean",
    "std",
    "std_mean",
    "sum",
    "sum_to_size",
    "prod",
    "var",
    "var_mean",
    #
    # Linear algebra ops
    #
    "addr",
    #
    # View & Shape Ops
    #
    "atleast_1d",
    "atleast_2d",
    "atleast_3d",
    "as_strided",
    "broadcast_shapes",
    "broadcast_tensors",
    "broadcast_to",
    "cat",
    "chunk",
    "column_stack",
    "conj",
    "constant_pad_nd",
    "contiguous",
    "diag_embed",
    "diag",
    "diagonal",
    "diagonal_copy",
    "diagonal_scatter",
    "dsplit",
    "dstack",
    "expand",
    "expand_as",
    "flatten",
    "flip",
    "fliplr",
    "flipud",
    "hsplit",
    "hstack",
    "meshgrid",
    "movedim",
    "narrow",
    "narrow_copy",
    "native_group_norm",
    "native_layer_norm",
    "permute",
    "ravel",
    "repeat",
    "reshape",
    "roll",
    "rot90",
    "rsqrt",
    "stack",
    "swap_axes",  # alias for transpose
    "squeeze",
    "t",
    "T",
    "tensor_split",
    "transpose",
    "unfold",
    "unfold_copy",
    "unsqueeze",
    "view",
    "vsplit",
    "vstack",
    "unflatten",
    "unbind",
    "triu",
    "tril",
    "triu_indices",
    "tril_indices",
    #
    # Tensor Creation
    #
    "arange",
    "empty",
    "empty_like",
    "empty_strided",
    "eye",
    "full",
    "full_like",
    "linspace",
    "logspace",
    "ones",
    "ones_like",
    "randn",
    "scalar_tensor",
    "zeros",
    "zeros_like",
    #
    # Test-related functions
    #
    "allclose",
    "equal",  # TODO: add OpInfo
    #
    # Statistical operations
    #
    "bucketize",
]

Tensor = torch.Tensor
DispatchKey = torch._C.DispatchKey  # type: ignore[attr-defined]
aten = torch._ops.ops.aten


def _broadcast_shapes(*_shapes):
    shapes = tuple(
        (x,) if isinstance(x, IntLike) else x
        for x in filter(lambda x: x is not None, _shapes)
    )

    # Short-circuits on no input
    if len(shapes) == 0:
        return None

    # Type checking
    # TODO: make common validations available as utils
    for shape in shapes:
        assert isinstance(shape, Sequence)

    # Computes common shape
    common_shape = [
        1,
    ] * reduce(max, (len(shape) for shape in shapes))
    for arg_idx, shape in enumerate(shapes):
        for idx in range(-1, -1 - len(shape), -1):
            if common_shape[idx] == 1:
                if shape[idx] < 0:
                    raise ValueError(
                        "Attempting to broadcast a dimension with negative length!"
                    )
                common_shape[idx] = shape[idx]
            elif shape[idx] != 1:
                if common_shape[idx] != shape[idx]:
                    raise RuntimeError(
                        f"Attempting to broadcast a dimension of length {shape[idx]} at {idx}! "
                        f"Mismatching argument at index {arg_idx} had {shape}; but expected shape "
                        f"should be broadcastable to {common_shape}"
                    )

    return common_shape


def _maybe_broadcast(*args, preserve_cpu_scalar_tensors=True):
    # Computes common shape
    common_shape = _broadcast_shapes(
        *map(lambda t: t.shape if isinstance(t, TensorLike) else None, args)
    )

    def __maybe_broadcast(x, shape):
        if x is None:
            return None
        elif isinstance(x, Number):
            return x
        elif isinstance(x, TensorLike):
            if preserve_cpu_scalar_tensors and utils.is_cpu_scalar_tensor(x):
                return x

            if not utils.same_shape(x.shape, common_shape):
                return x.expand(common_shape)

            return x
        else:
            raise RuntimeError(
                "Unexpected type when broadcasting: " + str(type(x)) + "!"
            )

    return tuple(__maybe_broadcast(x, common_shape) for x in args)


# Utilities should come BEFORE this import
from torch._decomp import register_decomposition

#
# Elementwise unary references
#

infer_aten_op = object()

# TODO: add type promotion support
def _make_elementwise_unary_reference(
    type_promotion_kind,
    *,
    aten_op=infer_aten_op,
    extra_meta=None,
) -> Callable:
    def inner(prim: Callable):
        nonlocal aten_op

        @wraps(prim)
        @out_wrapper()
        @elementwise_unary_scalar_wrapper
        @elementwise_type_promotion_wrapper(
            type_promoting_args=("a",),
            type_promotion_kind=type_promotion_kind,
        )
        def _ref(a: TensorLikeType) -> TensorLikeType:
            if extra_meta is not None:
                extra_meta(a)

            return prim(a)

        if aten_op is infer_aten_op:
            aten_op = utils.get_aten_op(prim, prim.__name__)
        if aten_op is not None:
            register_decomposition(aten_op)(_ref)

        return _ref

    return inner


def _make_alias(fn, name):
    """
    This function defines an alias of another function and sets its __name__argument
    Note that when naïvely doing `alias = fn`, we have that `alias.__name__ == "fn"`.
    """

    def _fn(*args, **kwargs):
        return fn(*args, **kwargs)

    _fn.__name__ = name
    return _fn


def _make_inplace(fn):
    """
    Given a function with out variant (i.e. using `out_wrapper()), it returns its in-place variant
    See https://github.com/pytorch/pytorch/wiki/Developer-FAQ#how-do-in-place-operations-work-in-pytorch
    """

    # nb. We use the name of the first argument used in the unary references
    @wraps(fn)
    def _fn(a, *args, **kwargs):
        return fn(a, *args, out=a, **kwargs)

    inplace_name = f"{fn.__name__}_"
    _fn.__name__ = inplace_name
    _fn = register_decomposition(getattr(aten, inplace_name))(_fn)

    # We access the __all__ attribute of the module where fn is defined
    # There may be a cleaner way of doing this...
    from inspect import getmodule

    _all = getmodule(fn).__all__  # type: ignore[union-attr]
    if inplace_name not in _all:
        _all.append(inplace_name)
    return _fn


@_make_elementwise_unary_reference(ELEMENTWISE_TYPE_PROMOTION_KIND.COMPLEX_TO_FLOAT)
def abs(a):
    return prims.abs(a)


@_make_elementwise_unary_reference(ELEMENTWISE_TYPE_PROMOTION_KIND.INT_TO_FLOAT)
def acos(a):
    return prims.acos(a)


@_make_elementwise_unary_reference(ELEMENTWISE_TYPE_PROMOTION_KIND.INT_TO_FLOAT)
def acosh(a):
    return prims.acosh(a)


@_make_elementwise_unary_reference(ELEMENTWISE_TYPE_PROMOTION_KIND.INT_TO_FLOAT)
def asin(a):
    return prims.asin(a)


@_make_elementwise_unary_reference(ELEMENTWISE_TYPE_PROMOTION_KIND.INT_TO_FLOAT)
def asinh(a):
    return prims.asinh(a)


@_make_elementwise_unary_reference(ELEMENTWISE_TYPE_PROMOTION_KIND.INT_TO_FLOAT)
def atan(a):
    return prims.atan(a)


@_make_elementwise_unary_reference(ELEMENTWISE_TYPE_PROMOTION_KIND.INT_TO_FLOAT)
def atanh(a):
    return prims.atanh(a)


@_make_elementwise_unary_reference(ELEMENTWISE_TYPE_PROMOTION_KIND.DEFAULT)
def bitwise_not(a):
    return prims.bitwise_not(a)


@_make_elementwise_unary_reference(ELEMENTWISE_TYPE_PROMOTION_KIND.DEFAULT)
def ceil(a):
    return prims.ceil(a)


@register_decomposition(aten.conj_physical)
@out_wrapper()
def conj_physical(input: TensorLikeType):
    if not utils.is_complex_dtype(input.dtype):
        return input
    return prims.conj_physical(input)


@_make_elementwise_unary_reference(ELEMENTWISE_TYPE_PROMOTION_KIND.INT_TO_FLOAT)
def cos(a):
    return prims.cos(a)


@_make_elementwise_unary_reference(ELEMENTWISE_TYPE_PROMOTION_KIND.INT_TO_FLOAT)
def cosh(a):
    return prims.cosh(a)


@_make_elementwise_unary_reference(ELEMENTWISE_TYPE_PROMOTION_KIND.INT_TO_FLOAT)
def digamma(a):
    return prims.digamma(a)


@_make_elementwise_unary_reference(ELEMENTWISE_TYPE_PROMOTION_KIND.INT_TO_FLOAT)
def erf(a):
    return prims.erf(a)


@_make_elementwise_unary_reference(ELEMENTWISE_TYPE_PROMOTION_KIND.INT_TO_FLOAT)
def erfinv(a):
    return prims.erf_inv(a)


@_make_elementwise_unary_reference(ELEMENTWISE_TYPE_PROMOTION_KIND.INT_TO_FLOAT)
def erfc(a):
    return prims.erfc(a)


@_make_elementwise_unary_reference(ELEMENTWISE_TYPE_PROMOTION_KIND.INT_TO_FLOAT)
def exp(a):
    return prims.exp(a)


@_make_elementwise_unary_reference(ELEMENTWISE_TYPE_PROMOTION_KIND.INT_TO_FLOAT)
def expm1(a):
    return prims.expm1(a)


@_make_elementwise_unary_reference(ELEMENTWISE_TYPE_PROMOTION_KIND.INT_TO_FLOAT)
def exp2(a):
    return prims.exp2(a)


# Fill has its own implementation because it has a value parameter
# CompositeImplicitAutograd - don't register decomp
@out_wrapper()
@elementwise_type_promotion_wrapper(
    type_promoting_args=("a,"),
    type_promotion_kind=ELEMENTWISE_TYPE_PROMOTION_KIND.NO_OPMATH,
)
def fill(a: TensorLikeType, value: NumberType) -> TensorLikeType:

    assert isinstance(a, TensorLike)
    assert isinstance(value, Number)

    python_type = utils.dtype_to_type(a.dtype)
    if not utils.is_weakly_lesser_type(type(value), python_type):
        msg = "value argument of type {0} cannot be safely cast to type {1}!".format(
            type(value), python_type
        )
        raise ValueError(msg)

    return prims.fill(a, value)


def fill_(a: TensorLikeType, value: NumberType) -> TensorLikeType:
    r = prims.fill(a, value)
    prims.copy_to(a, r)
    return a


@register_decomposition(aten.zero)
@out_wrapper()
def zero(input: TensorLikeType) -> TensorLikeType:
    return torch.zeros_like(input)


@_make_elementwise_unary_reference(ELEMENTWISE_TYPE_PROMOTION_KIND.DEFAULT)
def floor(a):
    return prims.floor(a)


@_make_elementwise_unary_reference(ELEMENTWISE_TYPE_PROMOTION_KIND.DEFAULT)
def frac(x: TensorLikeType) -> TensorLikeType:
    trunc_x = mul(floor(abs(x)), sign(x))
    return sub(x, trunc_x)


# imag does not use _make_elementwise_unary_reference because it does not support out
def imag(a: TensorLikeType) -> TensorLikeType:
    assert isinstance(a, TensorLike)
    utils.check(
        utils.is_complex_dtype(a.dtype), lambda: "imag only supports complex tensors."
    )
    return prims.imag(a)


@_make_elementwise_unary_reference(
    ELEMENTWISE_TYPE_PROMOTION_KIND.ALWAYS_BOOL,
    aten_op=None,  # CompositeImplicitAutograd
)
def isfinite(a: TensorLikeType) -> TensorLikeType:
    if utils.is_float_dtype(a.dtype) or utils.is_complex_dtype(a.dtype):
        return prims.isfinite(a)

    return ones_like(a, dtype=torch.bool)


@_make_elementwise_unary_reference(ELEMENTWISE_TYPE_PROMOTION_KIND.ALWAYS_BOOL)
def isinf(a: TensorLikeType) -> TensorLikeType:
    if utils.is_complex_dtype(a.dtype):
        return torch.logical_or(isinf(torch.real(a)), isinf(torch.imag(a)))
    if utils.is_float_dtype(a.dtype):
        return torch.abs(a) == float("inf")
    return torch.zeros_like(a, dtype=torch.bool)


@_make_elementwise_unary_reference(ELEMENTWISE_TYPE_PROMOTION_KIND.ALWAYS_BOOL)
def isposinf(a: TensorLikeType) -> TensorLikeType:
    utils.check(
        not utils.is_complex_dtype(a.dtype),
        lambda: f"Complex dtype is not supported for isposinf, got dtype {a.dtype}",
    )
    if utils.is_float_dtype(a.dtype):
        return a == float("inf")
    return torch.zeros_like(a, dtype=torch.bool)


@_make_elementwise_unary_reference(ELEMENTWISE_TYPE_PROMOTION_KIND.ALWAYS_BOOL)
def isneginf(a: TensorLikeType) -> TensorLikeType:
    utils.check(
        not utils.is_complex_dtype(a.dtype),
        lambda: f"Complex dtype is not supported for isneginf, got dtype {a.dtype}",
    )
    if utils.is_float_dtype(a.dtype):
        return a == float("-inf")
    return torch.zeros_like(a, dtype=torch.bool)


@_make_elementwise_unary_reference(ELEMENTWISE_TYPE_PROMOTION_KIND.ALWAYS_BOOL)
def isnan(a: TensorLikeType) -> TensorLikeType:
    return prims.ne(a, a)


# alias
mvlgamma = _make_alias(torch.special.multigammaln, "mvlgamma")  # type: ignore[has-type]


@_make_elementwise_unary_reference(
    ELEMENTWISE_TYPE_PROMOTION_KIND.ALWAYS_BOOL,
    aten_op=None,  # CompositeImplicitAutograd
)
def isreal(a: TensorLikeType) -> TensorLikeType:
    if utils.is_complex_dtype(a.dtype):
        return torch.imag(a) == 0
    return torch.ones_like(a, dtype=torch.bool)


# TODO: if this is special maybe it should be defined there and imported here?
@_make_elementwise_unary_reference(
    ELEMENTWISE_TYPE_PROMOTION_KIND.INT_TO_FLOAT, aten_op=aten.special_i0
)
def i0(a):
    return prims.bessel_i0(a)


@_make_elementwise_unary_reference(ELEMENTWISE_TYPE_PROMOTION_KIND.INT_TO_FLOAT)
def lgamma(a):
    return prims.lgamma(a)


@_make_elementwise_unary_reference(ELEMENTWISE_TYPE_PROMOTION_KIND.INT_TO_FLOAT)
def log(a):
    return prims.log(a)


@_make_elementwise_unary_reference(ELEMENTWISE_TYPE_PROMOTION_KIND.INT_TO_FLOAT)
def log1p(a):
    return prims.log1p(a)


@_make_elementwise_unary_reference(ELEMENTWISE_TYPE_PROMOTION_KIND.INT_TO_FLOAT)
def log2(a):
    return prims.log2(a)


@_make_elementwise_unary_reference(ELEMENTWISE_TYPE_PROMOTION_KIND.INT_TO_FLOAT)
def log10(a):
    return prims.log10(a)


# CompositeImplicitAutograd - don't register decomp
@out_wrapper()
def log_softmax(
    a: TensorLikeType,
    dim: int,
    dtype: Optional[torch.dtype] = None,
) -> TensorLikeType:
    result_dtype = dtype or a.dtype
    computation_dtype = utils.get_computation_dtype(result_dtype)
    a_ = _maybe_convert_to_dtype(a, computation_dtype)
    return _maybe_convert_to_dtype(a_ - logsumexp(a_, dim, keepdim=True), result_dtype)  # type: ignore[return-value]


@register_decomposition(aten.logsumexp)
@out_wrapper()
@elementwise_type_promotion_wrapper(
    type_promoting_args=("self",),
    type_promotion_kind=ELEMENTWISE_TYPE_PROMOTION_KIND.INT_TO_FLOAT,
)
def logsumexp(
    self: TensorLikeType, dim: DimsType, keepdim: bool = False
) -> TensorLikeType:
    if not isinstance(dim, Iterable):
        dim = (dim,)
    if self.numel() == 0:
        return torch.sum(torch.exp(self), dim, keepdim).log()
    maxes = torch.amax(self, dim, keepdim=True)
    maxes = torch.masked_fill(maxes, maxes.abs() == float("inf"), 0)
    maxes_squeezed = maxes if keepdim else torch.squeeze(maxes, dim)
    result = torch.sum(torch.exp(self - maxes), dim, keepdim)
    return result.log().add(maxes_squeezed)


@register_decomposition(aten.nan_to_num)
@out_wrapper()
def nan_to_num(
    a: TensorLikeType,
    nan: Optional[NumberType] = 0.0,
    posinf: Optional[NumberType] = None,
    neginf: Optional[NumberType] = None,
) -> TensorLikeType:
    assert isinstance(a, TensorLike)

    if utils.is_boolean_dtype(a.dtype) or utils.is_integer_dtype(a.dtype):
        return a.clone()

    if nan is None:
        nan = 0.0

    if posinf is None:
        posinf = torch.finfo(a.dtype).max

    if neginf is None:
        neginf = torch.finfo(a.dtype).min

    result = torch.where(torch.isnan(a), nan, a)  # type: ignore[call-overload]
    result = torch.where(torch.isneginf(a), neginf, result)  # type: ignore[call-overload]
    result = torch.where(torch.isposinf(a), posinf, result)  # type: ignore[call-overload]
    return result


def _neg_meta(a: TensorLikeType):
    check(
        a.dtype is not torch.bool,
        lambda: (
            "Negation, the `-` operator, on a bool tensor is not supported. "
            "If you are trying to invert a mask, use the `~` or `logical_not()` "
            "operator instead."
        ),
    )


@_make_elementwise_unary_reference(
    ELEMENTWISE_TYPE_PROMOTION_KIND.DEFAULT, extra_meta=_neg_meta
)
def neg(a):
    return prims.neg(a)


# positive does not use _make_elementwise_unary_reference because it does not support out
# CompositeImplicitAutograd - don't register decomp
def positive(a: TensorLikeType) -> TensorLikeType:
    assert isinstance(a, TensorLike)
    if a.dtype is torch.bool:
        msg = "positive does not support bool tensors."
        raise RuntimeError(msg)
    return a


# real does not use _make_elementwise_unary_reference because it does not support out
def real(a: TensorLikeType) -> TensorLikeType:
    assert isinstance(a, TensorLike)
    if utils.is_complex_dtype(a.dtype):
        return prims.real(a)
    return a


@_make_elementwise_unary_reference(ELEMENTWISE_TYPE_PROMOTION_KIND.INT_TO_FLOAT)
def reciprocal(a):
    return prims.reciprocal(a)


# TODO: round takes additional kwargs
@_make_elementwise_unary_reference(
    ELEMENTWISE_TYPE_PROMOTION_KIND.DEFAULT,
    aten_op=None,  # TODO: this does need a decomp, but kwarg handling is needed
)
def round(a):
    return prims.round(a)


@_make_elementwise_unary_reference(ELEMENTWISE_TYPE_PROMOTION_KIND.INT_TO_FLOAT)
def rsqrt(a):
    return prims.rsqrt(a)


@_make_elementwise_unary_reference(ELEMENTWISE_TYPE_PROMOTION_KIND.INT_TO_FLOAT)
def sigmoid(a: TensorLikeType) -> TensorLikeType:
    return true_divide(1, add(1, exp(neg(a))))


@_make_elementwise_unary_reference(ELEMENTWISE_TYPE_PROMOTION_KIND.DEFAULT)
def sgn(a):
    if utils.is_complex_dtype(a.dtype):
        a_abs = a.abs()
        return torch.where(a_abs == 0, 0, a / a_abs)
    else:
        return a.sign()


@_make_elementwise_unary_reference(ELEMENTWISE_TYPE_PROMOTION_KIND.DEFAULT)
def sign(a):
    return prims.sign(a)


@_make_elementwise_unary_reference(ELEMENTWISE_TYPE_PROMOTION_KIND.ALWAYS_BOOL)
def signbit(a):
    return prims.signbit(a)


@_make_elementwise_unary_reference(ELEMENTWISE_TYPE_PROMOTION_KIND.INT_TO_FLOAT)
def sin(a):
    return prims.sin(a)


# Autograd note: This will give the right first derivative at zero (by chance),
# but not the right second derivative
@_make_elementwise_unary_reference(ELEMENTWISE_TYPE_PROMOTION_KIND.INT_TO_FLOAT)
def sinc(a):
    a = math.pi * a
    return torch.where(a == 0, 1, torch.sin(a) / a)


@_make_elementwise_unary_reference(ELEMENTWISE_TYPE_PROMOTION_KIND.INT_TO_FLOAT)
def sinh(a):
    return prims.sinh(a)


@_make_elementwise_unary_reference(ELEMENTWISE_TYPE_PROMOTION_KIND.INT_TO_FLOAT)
def sqrt(a):
    return prims.sqrt(a)


@_make_elementwise_unary_reference(
    ELEMENTWISE_TYPE_PROMOTION_KIND.BOOL_TO_LONG,
    aten_op=None,  # CompositeImplicitAutograd,
)
def square(a: TensorLikeType) -> TensorLikeType:
    return mul(a, a)


@_make_elementwise_unary_reference(ELEMENTWISE_TYPE_PROMOTION_KIND.INT_TO_FLOAT)
def tan(a):
    return prims.tan(a)


@_make_elementwise_unary_reference(ELEMENTWISE_TYPE_PROMOTION_KIND.INT_TO_FLOAT)
def tanh(a):
    return prims.tanh(a)


@_make_elementwise_unary_reference(ELEMENTWISE_TYPE_PROMOTION_KIND.DEFAULT)
def trunc(a):
    return prims.trunc(a)


def _make_elementwise_binary_reference(
    type_promotion_kind,
    aten_op=infer_aten_op,
    name=None,
    has_out=True,
    supports_lhs_python_scalar=True,
    supports_rhs_python_scalar=True,
    supports_two_python_scalars=False,
) -> Callable:
    def inner(prim: Callable):
        nonlocal aten_op, name
        if name is None:
            name = prim.__name__

        @wraps(prim)
        @elementwise_type_promotion_wrapper(
            type_promoting_args=("a", "b"),
            type_promotion_kind=type_promotion_kind,
        )
        def _ref(
            a: Union[Tensor, NumberType],
            b: Union[Tensor, NumberType],
        ) -> Tensor:
            check(
                supports_lhs_python_scalar or not isinstance(a, Number),
                lambda: f"{name}: Received a lhs Python scalar to an elementwise binary "
                "operation that does not accept lhs scalars!",
                ValueError,
            )
            check(
                supports_rhs_python_scalar or not isinstance(b, Number),
                lambda: f"{name}: Received a rhs Python scalar to an elementwise binary "
                "operation that does not accept rhs scalars!",
                ValueError,
            )
            check(
                supports_two_python_scalars
                or not (isinstance(a, Number) and isinstance(b, Number)),
                lambda: f"{name}: Receive two Number inputs to an elementwise binary operation!",
                ValueError,
            )
            a, b = _maybe_broadcast(a, b)
            return prim(a, b)

        if has_out:
            _ref = out_wrapper()(_ref)

        _ref.__name__ = name
        if aten_op is infer_aten_op:
            aten_op = utils.get_aten_op(prim, name)
        if aten_op is not None:
            register_decomposition(aten_op)(_ref)

        return _ref

    return inner


# Add has its own implementation because it has an alpha argument
@register_decomposition(aten.add)
@out_wrapper()
@elementwise_type_promotion_wrapper(
    type_promoting_args=("a", "b"),
    type_promotion_kind=ELEMENTWISE_TYPE_PROMOTION_KIND.DEFAULT,
)
def add(
    a: Union[TensorLikeType, NumberType],
    b: Union[TensorLikeType, NumberType],
    *,
    alpha: Optional[NumberType] = None,
):
    """
    Reference implementation of torch.add
    """

    a, b = _maybe_broadcast(a, b)

    if alpha is not None:
        dtype = a.dtype if isinstance(a, TensorLike) else b.dtype  # type: ignore[union-attr]
        python_type = utils.dtype_to_type(dtype)
        if python_type != bool and not utils.is_weakly_lesser_type(
            type(alpha), python_type
        ):
            msg = (
                "alpha argument of type {0} cannot be safely cast to type {1}!".format(
                    type(alpha), python_type
                )
            )
            raise ValueError(msg)
        b = prims.mul(b, alpha)

    return prims.add(a, b)


# TODO: add docstring
@_make_elementwise_binary_reference(
    type_promotion_kind=ELEMENTWISE_TYPE_PROMOTION_KIND.INT_TO_FLOAT,
    supports_lhs_python_scalar=False,
    supports_rhs_python_scalar=False,
)
def atan2(a, b):
    return prims.atan2(a, b)


# TODO: add docstring
@_make_elementwise_binary_reference(
    type_promotion_kind=ELEMENTWISE_TYPE_PROMOTION_KIND.DEFAULT,
)
def bitwise_and(a: TensorLikeType, b: TensorLikeType) -> TensorLikeType:
    return prims.bitwise_and(a, b)


# TODO: add docstring
@_make_elementwise_binary_reference(
    type_promotion_kind=ELEMENTWISE_TYPE_PROMOTION_KIND.DEFAULT,
)
def bitwise_left_shift(a: TensorLikeType, b: TensorLikeType) -> TensorLikeType:
    return prims.shift_left(a, b)


# TODO: add docstring
@_make_elementwise_binary_reference(
    type_promotion_kind=ELEMENTWISE_TYPE_PROMOTION_KIND.DEFAULT,
)
def bitwise_or(a: TensorLikeType, b: TensorLikeType) -> TensorLikeType:
    return prims.bitwise_or(a, b)


# TODO: add docstring
@_make_elementwise_binary_reference(
    type_promotion_kind=ELEMENTWISE_TYPE_PROMOTION_KIND.DEFAULT,
)
def bitwise_right_shift(a: TensorLikeType, b: TensorLikeType) -> TensorLikeType:
    return prims.shift_right_arithmetic(a, b)


# TODO: add docstring
@_make_elementwise_binary_reference(
    type_promotion_kind=ELEMENTWISE_TYPE_PROMOTION_KIND.DEFAULT,
)
def bitwise_xor(a: TensorLikeType, b: TensorLikeType) -> TensorLikeType:
    return prims.bitwise_xor(a, b)


# TODO: add docstring
@_make_elementwise_binary_reference(
    type_promotion_kind=ELEMENTWISE_TYPE_PROMOTION_KIND.INT_TO_FLOAT,
    supports_lhs_python_scalar=False,
)
def copysign(
    a: Union[TensorLikeType, NumberType], b: Union[TensorLikeType, NumberType]
):
    if isinstance(b, Number) and isinstance(a, Tensor):
        b = scalar_tensor(b, dtype=a.dtype, device=a.device)
    elif isinstance(a, Tensor) and isinstance(b, Tensor) and a.device != b.device:
        msg = "Expected divisor (b) to be on the same device ({0}) as dividend (a), but it is found on {1}!".format(
            a.device, b.device
        )
        raise RuntimeError(msg)
    return where(signbit(b), neg(abs(a)), abs(a))


# TODO: add docstring
# complex =  _make_elementwise_binary_reference(prims.complex, type_promotion_kind=ELEMENTWISE_TYPE_PROMOTION_KIND.DEFAULT)


@register_decomposition(aten.div)
@out_wrapper()
def div(
    a: Union[TensorLikeType, NumberType],
    b: Union[TensorLikeType, NumberType],
    *,
    rounding_mode: Optional[str] = None,
):
    """
    Reference implementation of torch.div
    """
    if rounding_mode is None:
        return true_divide(a, b)
    elif rounding_mode == "trunc":
        return trunc_divide(a, b)
    elif rounding_mode == "floor":
        return floor_divide(a, b)
    else:
        msg = (
            "div expected rounding_mode to be one of None, 'trunc', or 'floor' "
            "but found {0}.".format(rounding_mode)
        )
        raise ValueError(msg)


# TODO: add docstring
@_make_elementwise_binary_reference(
    type_promotion_kind=ELEMENTWISE_TYPE_PROMOTION_KIND.ALWAYS_BOOL,
    supports_lhs_python_scalar=False,
)
def eq(a: TensorLikeType, b: TensorLikeType) -> TensorLikeType:
    return prims.eq(a, b)


# TODO: add docstring
@_make_elementwise_binary_reference(
    type_promotion_kind=ELEMENTWISE_TYPE_PROMOTION_KIND.BOOL_TO_LONG,
)
def pow(
    a: Union[TensorLikeType, NumberType],
    b: Union[TensorLikeType, NumberType],
) -> TensorLikeType:
    assert isinstance(a, TensorLikeType) or isinstance(b, TensorLikeType)

    if isinstance(b, Number):
        if b == 1.0:
            return a.clone()  # type: ignore[return-value,union-attr]
        elif b == 2.0:
            return a * a  # type: ignore[return-value]
        elif b == 0.5:
            return torch.sqrt(a)  # type: ignore[arg-type]
    elif isinstance(a, Number):
        if a == 1.0:
            return torch.fill(b, True)
        if a == 2.0 and (
            utils.is_float_dtype(b.dtype) or utils.is_complex_dtype(b.dtype)
        ):
            return torch.exp2(b)

    return prims.pow(a, b)


# TODO: add docstring
# Float power has its own implementation because it has unique type promotion.
# NB: aten_op not registered because CompositeExplicitAutograd
@out_wrapper()
def float_power(
    a: Union[TensorLikeType, NumberType],
    b: Union[TensorLikeType, NumberType],
) -> Tensor:

    if isinstance(a, Number) and isinstance(b, Number):
        raise ValueError(
            "Receive two Number inputs to an elementwise binary operation!"
        )

    # Handles type promotion
    dtype = utils.get_higher_dtype(a, b)
    assert dtype is not None
    if utils.is_complex_dtype(dtype):
        dtype = torch.complex128
    else:
        dtype = torch.float64

    # Float power has the following contiguous cast behavior to be
    # consistent with its C++ impl
    a = _maybe_convert_to_dtype(a, dtype)
    b = _maybe_convert_to_dtype(b, dtype)

    a, b = _maybe_broadcast(a, b)
    return pow(a, b)


# >>> a = torch.tensor(-0.2500, dtype=torch.float64)
# tensor(-0.250000000000000, dtype=torch.float64)
#
# >>> b = torch.tensor(-0.0010, dtype=torch.float64)
# tensor(-0.001000000000000, dtype=torch.float64)
#
# Note: In this case, casting float to double will expand the float mantissa with zeros,
# while creating a double generates a distinct mantissa.
# >>> torch.tensor(-0.001).to(dtype=torch.float64)
# tensor(-0.001000000047497, dtype=torch.float64)
#
# Floor Division
# The difference is caused because torch.remainder(a, b) = -0.001.
#
# >>> torch.floor(torch.true_divide(a, b))
# tensor(250., dtype=torch.float64)
#
# >>> torch.div(a, b, rounding_mode='floor')
# tensor(249., dtype=torch.float64)
#
# Definition: a // b = (a - remainder(a, b)) / b
# >>> torch.true_divide(torch.sub(a, torch.remainder(a, b)), b)
# tensor(249., dtype=torch.float64)
#
# For reference, see CPython's implementation:
# https://github.com/python/cpython/blob/ace008c531dd685a30c1dd68f9b5ba35f20171cf/Objects/floatobject.c#L636

# TODO: add docstring
@_make_elementwise_binary_reference(
    type_promotion_kind=utils.ELEMENTWISE_TYPE_PROMOTION_KIND.DEFAULT,
    supports_two_python_scalars=True,
)
def floor_divide(
    a: Union[TensorLikeType, NumberType], b: Union[TensorLikeType, NumberType]
):
    # Wrap scalars because some references only accept tensor arguments.
    if isinstance(a, Number) and isinstance(b, Number):
        a = scalar_tensor(a)
        b = scalar_tensor(b)
    elif isinstance(b, Number) and isinstance(a, Tensor):
        b = scalar_tensor(b, dtype=a.dtype, device=a.device)
    elif isinstance(a, Number) and isinstance(b, Tensor):
        a = scalar_tensor(a, dtype=b.dtype, device=b.device)
    elif isinstance(a, Tensor) and isinstance(b, Tensor) and a.device != b.device:
        if a.device == torch.device("cpu"):
            msg = "Expected divisor (b) to be on the same device ({0}) as dividend (a), but it is found on {1}!".format(
                a.device, b.device
            )
            raise RuntimeError(msg)
        else:
            b = prims.device_put(b, device=a.device)

    assert isinstance(a, Tensor) and isinstance(b, Tensor)
    dtype = a.dtype
    if utils.is_float_dtype(dtype):
        return _floor_divide_float(a, b)
    elif utils.is_integer_dtype(dtype):
        return _floor_divide_integer(a, b)
    else:
        check(False, lambda: f"{dtype} not supported for floor_divide")


def _floor_divide_integer(a: Tensor, b: Tensor) -> Tensor:
    a, b = _maybe_broadcast(a, b)

    if not a.dtype.is_signed:
        return prims.div(a, b)

    # Convert truncation to flooring:
    offset = (torch.signbit(a) != torch.signbit(b)).logical_and(torch.fmod(a, b) != 0)
    return prims.div(a, b) - _maybe_convert_to_dtype(offset, a.dtype)


def _floor_divide_float(a: Tensor, b: Tensor) -> Tensor:
    mod = fmod(a, b)
    div = true_divide(sub(a, mod), b)

    # Ensure that the remainder has the same sign as denominator
    different_signed_inputs = bitwise_xor(lt(a, 0), lt(b, 0))
    non_zero_remainder = ne(mod, 0)
    mask = bitwise_and(non_zero_remainder, different_signed_inputs)
    div = where(mask, sub(div, 1), div)

    # Map quotient to nearest integer value
    floor_div = floor(div)
    mask = gt(sub(div, floor_div), 0.5)
    floor_div = where(mask, add(floor_div, 1), floor_div)

    basic_div = true_divide(a, b)
    zero_tensor = scalar_tensor(0, dtype=basic_div.dtype, device=basic_div.device)

    # If quotient is zero, copy signbit from true_divide quotient
    floor_div = where(ne(div, 0), floor_div, copysign(zero_tensor, basic_div))

    # If denominator is zero, then follow true_divide behavior
    return where(ne(b, 0), floor_div, basic_div)


# TODO: add docstring
@_make_elementwise_binary_reference(
    type_promotion_kind=ELEMENTWISE_TYPE_PROMOTION_KIND.DEFAULT,
    supports_lhs_python_scalar=False,
    supports_rhs_python_scalar=False,
)
def fmax(a: TensorLikeType, b: TensorLikeType) -> TensorLikeType:
    return prims.fmax(a, b)


# TODO: add docstring
@_make_elementwise_binary_reference(
    type_promotion_kind=ELEMENTWISE_TYPE_PROMOTION_KIND.DEFAULT,
    supports_lhs_python_scalar=False,
    supports_rhs_python_scalar=False,
)
def fmin(a: TensorLikeType, b: TensorLikeType) -> TensorLikeType:
    return prims.fmin(a, b)


# TODO: add docstring
@_make_elementwise_binary_reference(
    type_promotion_kind=ELEMENTWISE_TYPE_PROMOTION_KIND.DEFAULT,
    supports_lhs_python_scalar=False,
    supports_rhs_python_scalar=True,
)
def fmod(a: TensorLikeType, b: TensorLikeType) -> TensorLikeType:
    return prims.fmod(a, b)


# TODO: add docstring
@_make_elementwise_binary_reference(
    type_promotion_kind=ELEMENTWISE_TYPE_PROMOTION_KIND.DEFAULT,
    supports_lhs_python_scalar=False,
    supports_rhs_python_scalar=False,
)
def gcd(a: TensorLikeType, b: TensorLikeType) -> TensorLikeType:
    return prims.gcd(a, b)


# TODO: add docstring
@_make_elementwise_binary_reference(
    type_promotion_kind=ELEMENTWISE_TYPE_PROMOTION_KIND.ALWAYS_BOOL,
    supports_lhs_python_scalar=False,
)
def ge(a: TensorLikeType, b: TensorLikeType) -> TensorLikeType:
    return prims.ge(a, b)


# TODO: add docstring
@_make_elementwise_binary_reference(
    type_promotion_kind=ELEMENTWISE_TYPE_PROMOTION_KIND.ALWAYS_BOOL,
    supports_lhs_python_scalar=False,
)
def gt(a: TensorLikeType, b: TensorLikeType) -> TensorLikeType:
    return prims.gt(a, b)


@_make_elementwise_binary_reference(
    type_promotion_kind=ELEMENTWISE_TYPE_PROMOTION_KIND.NO_OPMATH,
    supports_lhs_python_scalar=False,
    supports_rhs_python_scalar=False,
)
def heaviside(input: TensorLikeType, values: TensorLikeType) -> TensorLikeType:
    input_eq_zero = eq(input, 0)
    input_lt_zero = logical_or(lt(input, 0), isnan(input))
    zeros_and_ones = where(input_lt_zero, 0, 1)
    output = where(input_eq_zero, values, zeros_and_ones)
    return output


@_make_elementwise_binary_reference(
    type_promotion_kind=ELEMENTWISE_TYPE_PROMOTION_KIND.DEFAULT,
    supports_lhs_python_scalar=False,
    supports_rhs_python_scalar=False,
)
def hypot(a: TensorLikeType, b: TensorLikeType) -> TensorLikeType:
    return prims.hypot(a, b)


@_make_elementwise_binary_reference(
    type_promotion_kind=ELEMENTWISE_TYPE_PROMOTION_KIND.INT_TO_FLOAT,
    supports_lhs_python_scalar=False,
    supports_rhs_python_scalar=False,
)
def igamma(a: TensorLikeType, b: TensorLikeType) -> TensorLikeType:
    return prims.igamma(a, b)


@_make_elementwise_binary_reference(
    type_promotion_kind=ELEMENTWISE_TYPE_PROMOTION_KIND.INT_TO_FLOAT,
    supports_lhs_python_scalar=False,
    supports_rhs_python_scalar=False,
)
def igammac(a: TensorLikeType, b: TensorLikeType) -> TensorLikeType:
    return prims.igammac(a, b)


def _check_close_args(
    name: str,
    a: TensorLikeType,
    b: TensorLikeType,
    rtol: float,
    atol: float,
) -> None:
    check(
        a.dtype == b.dtype,
        lambda: "{0}: Attempting to compare tensors of different dtypes {1} and {2}!".format(
            name, a.dtype, b.dtype
        ),
        ValueError,
    )
    check(
        rtol >= 0,
        lambda: "{0}: rtol must be greater than or equal to zero, but got {1}!".format(
            name, rtol
        ),
    )
    check(
        atol >= 0,
        lambda: "{0}: atol must be greater than or equal to zero, but got {1}!".format(
            name, atol
        ),
    )


# CompositeImplicitAutograd - don't register decomp
def isclose(
    a: TensorLikeType,
    b: TensorLikeType,
    rtol: float = 1e-05,
    atol: float = 1e-08,
    equal_nan: bool = False,
) -> TensorLikeType:
    _check_close_args(name="torch.isclose", a=a, b=b, rtol=rtol, atol=atol)

    close = eq(a, b)
    if equal_nan and (utils.is_float_dtype(a.dtype) or utils.is_complex_dtype(a.dtype)):
        close = logical_or(close, logical_and(isnan(a), isnan(b)))

    # Note: In case of zero tolerances the closeness inequality degenerates to an equality check.
    # In this case, the short-circuit prevents false positives as detailed in the paragraph below.
    if atol == 0 and rtol == 0:
        return close

    # Note [closeness error computation]
    # atol and rtol are provided as doubles, so the computation
    # rtol * other will produce a float or complex tensor.
    # When the difference (self - other) is compared to it then the
    # tensor representing the difference will also be cast to float or complex.
    # However, since (self - other) in uint8 is very likely to produce a
    # negative value, this moves the cast forward so the difference is
    # always computed in a float or complex type.
    # If the values of the integer tensors cannot be exactly represented
    # by the default scalar type then this may cause an incorrect result.
    if not utils.is_float_dtype(a.dtype) and not utils.is_complex_dtype(a.dtype):
        a = prims.convert_element_type(a, torch.get_default_dtype())
        b = prims.convert_element_type(b, torch.get_default_dtype())

    allowed_error = add(atol, abs(mul(b, rtol)))
    actual_error = abs(sub(a, b))

    # Computes finite closeness
    result = logical_or(
        close, logical_and(isfinite(actual_error), le(actual_error, allowed_error))
    )

    return result


# TODO: add docstring
@_make_elementwise_binary_reference(
    type_promotion_kind=ELEMENTWISE_TYPE_PROMOTION_KIND.DEFAULT,
    supports_lhs_python_scalar=False,
    supports_rhs_python_scalar=False,
)
def lcm(a: TensorLikeType, b: TensorLikeType):
    dtype = a.dtype
    # promoting to int32 to maintain 100% consistency with C++ and to
    # prevent overflow in case of int8 and int16
    promote_to_int = dtype in (torch.int8, torch.int16)
    if promote_to_int:
        a = prims.convert_element_type(a, torch.int32)
        b = prims.convert_element_type(b, torch.int32)

    g = torch.gcd(a, b)
    # Avoid division by zero in case gcd(0, 0) == 0
    g = torch.where(g == 0, 1, g)
    res = torch.abs(prims.div(a, g) * b)
    return res if not promote_to_int else prims.convert_element_type(res, dtype)


# TODO: add docstring
@_make_elementwise_binary_reference(
    type_promotion_kind=ELEMENTWISE_TYPE_PROMOTION_KIND.ALWAYS_BOOL,
    supports_lhs_python_scalar=False,
)
def le(a: TensorLikeType, b: TensorLikeType) -> TensorLikeType:
    return prims.le(a, b)


@_make_elementwise_binary_reference(
    type_promotion_kind=ELEMENTWISE_TYPE_PROMOTION_KIND.DEFAULT,
    supports_lhs_python_scalar=False,
    supports_rhs_python_scalar=False,
)
def logaddexp(a: TensorLikeType, b: TensorLikeType) -> TensorLikeType:
    # Nb. this implementation does nto distribute the gradients evenly when a == b
    mask = a >= b
    max_ = torch.where(mask, a, b)
    min_ = torch.where(mask, b, a)
    inf_mask = torch.logical_and(torch.isinf(a), a == b)
    return torch.where(inf_mask, a, max_ + torch.log1p(torch.exp(min_ - max_)))


# TODO: add docstring
@_make_elementwise_binary_reference(
    type_promotion_kind=ELEMENTWISE_TYPE_PROMOTION_KIND.ALWAYS_BOOL,
)
def logical_and(a: TensorLikeType, b: TensorLikeType):
    if not utils.is_boolean_dtype(a.dtype):
        a = a != 0
    if not utils.is_boolean_dtype(b.dtype):
        b = b != 0
    return a & b


# TODO: add docstring
@_make_elementwise_unary_reference(ELEMENTWISE_TYPE_PROMOTION_KIND.ALWAYS_BOOL)
def logical_not(a: TensorLikeType):
    if not utils.is_boolean_dtype(a.dtype):
        return a == 0
    return ~a


# TODO: add docstring
@_make_elementwise_binary_reference(
    type_promotion_kind=ELEMENTWISE_TYPE_PROMOTION_KIND.ALWAYS_BOOL,
)
def logical_or(a: TensorLikeType, b: TensorLikeType):
    if not utils.is_boolean_dtype(a.dtype):
        a = a != 0
    if not utils.is_boolean_dtype(b.dtype):
        b = b != 0
    return bitwise_or(a, b)


# TODO: add docstring
# TODO: skip unnecessary conversion of long to float
@_make_elementwise_binary_reference(
    type_promotion_kind=ELEMENTWISE_TYPE_PROMOTION_KIND.ALWAYS_BOOL,
)
def logical_xor(a: TensorLikeType, b: TensorLikeType):
    if not utils.is_boolean_dtype(a.dtype):
        a = a != 0
    if not utils.is_boolean_dtype(b.dtype):
        b = b != 0
    return a ^ b


# TODO: add docstring
@_make_elementwise_binary_reference(
    type_promotion_kind=ELEMENTWISE_TYPE_PROMOTION_KIND.ALWAYS_BOOL,
    supports_lhs_python_scalar=False,
)
def lt(a: TensorLikeType, b: TensorLikeType) -> TensorLikeType:
    return prims.lt(a, b)


# TODO: add docstring
@_make_elementwise_binary_reference(
    type_promotion_kind=ELEMENTWISE_TYPE_PROMOTION_KIND.DEFAULT,
)
def maximum(a: TensorLikeType, b: TensorLikeType) -> TensorLikeType:
    return prims.maximum(a, b)


# TODO: add docstring
@_make_elementwise_binary_reference(
    type_promotion_kind=ELEMENTWISE_TYPE_PROMOTION_KIND.DEFAULT,
)
def minimum(a: TensorLikeType, b: TensorLikeType) -> TensorLikeType:
    return prims.minimum(a, b)


# TODO: add docstring
@_make_elementwise_binary_reference(
    type_promotion_kind=ELEMENTWISE_TYPE_PROMOTION_KIND.DEFAULT,
    supports_two_python_scalars=True,
)
def mul(a: TensorLikeType, b: TensorLikeType) -> TensorLikeType:
    return prims.mul(a, b)


# TODO: add docstring
@_make_elementwise_binary_reference(
    type_promotion_kind=ELEMENTWISE_TYPE_PROMOTION_KIND.ALWAYS_BOOL,
    supports_lhs_python_scalar=False,
)
def ne(a: TensorLikeType, b: TensorLikeType) -> TensorLikeType:
    return prims.ne(a, b)


# TODO: add docstring
@_make_elementwise_binary_reference(
    type_promotion_kind=ELEMENTWISE_TYPE_PROMOTION_KIND.NO_OPMATH,
    supports_lhs_python_scalar=False,
    supports_rhs_python_scalar=False,
)
def nextafter(a: TensorLikeType, b: TensorLikeType) -> TensorLikeType:
    return prims.nextafter(a, b)


# TODO: add docstring
@_make_elementwise_binary_reference(
    type_promotion_kind=ELEMENTWISE_TYPE_PROMOTION_KIND.DEFAULT,
)
def remainder(a: TensorLikeType, b: TensorLikeType) -> TensorLikeType:
    return prims.remainder(a, b)


# reverse sub
def rsub(
    a: Union[TensorLikeType, NumberType],
    b: Union[TensorLikeType, NumberType],
    *,
    alpha: Optional[NumberType] = None,
):
    if isinstance(a, Number):
        msg = "Received a Number for the first argument, but expected a Tensor"
        raise ValueError(msg)
    return sub(b, a, alpha=alpha)


# TODO: add docstring
# TODO: consider refactoring this with add impl
# sub has its own implementation because it has an alpha argument
@register_decomposition(aten.sub)
@out_wrapper()
@elementwise_type_promotion_wrapper(
    type_promoting_args=("a", "b"),
    type_promotion_kind=ELEMENTWISE_TYPE_PROMOTION_KIND.DEFAULT,
)
def sub(
    a: Union[TensorLikeType, NumberType],
    b: Union[TensorLikeType, NumberType],
    *,
    alpha: Optional[NumberType] = None,
):
    """
    Reference implementation of torch.sub
    """

    a, b = _maybe_broadcast(a, b)

    if alpha is not None:
        dtype = a.dtype if isinstance(a, TensorLike) else b.dtype  # type: ignore[union-attr]
        python_type = utils.dtype_to_type(dtype)
        if not utils.is_weakly_lesser_type(type(alpha), python_type):
            msg = (
                "alpha argument of type {0} cannot be safely cast to type {1}!".format(
                    type(alpha), python_type
                )
            )
            raise ValueError(msg)
        b = prims.mul(b, alpha)

    return prims.sub(a, b)


# TODO: add docstring
@_make_elementwise_binary_reference(
    type_promotion_kind=ELEMENTWISE_TYPE_PROMOTION_KIND.INT_TO_FLOAT,
    name="true_divide",
    aten_op=None,  # CompositeImplicitAutograd
    supports_two_python_scalars=True,
)
def true_divide(a: TensorLikeType, b: TensorLikeType) -> TensorLikeType:
    return prims.div(a, b)


@register_decomposition(aten.xlogy)
@out_wrapper()
@elementwise_type_promotion_wrapper(
    type_promoting_args=("a", "b"),
    type_promotion_kind=ELEMENTWISE_TYPE_PROMOTION_KIND.INT_TO_FLOAT,
)
def xlogy(a: Union[TensorLikeType, NumberType], b: Union[TensorLikeType, NumberType]):
    utils.check(
        isinstance(a, TensorLike) or isinstance(b, TensorLike),
        lambda: 'Expected either argument a or b to be a Tensor"',
    )

    # Operations like eq and log do not handle scalar values, so we convert them to scalar_tensors.
    if isinstance(b, TensorLike) and isinstance(a, Number):
        a = scalar_tensor(a, dtype=b.dtype, device=b.device)
    elif isinstance(a, TensorLike) and isinstance(b, Number):
        b = scalar_tensor(b, dtype=a.dtype, device=a.device)

    # mypy: expected "Tensor"
    assert isinstance(a, TensorLike)
    assert isinstance(b, TensorLike)
    rhs = torch.where(torch.eq(a, 0), 0, torch.mul(a, torch.log(b)))
    return torch.where(torch.isnan(b), float("nan"), rhs)


# TODO: add docstring
@_make_elementwise_binary_reference(
    type_promotion_kind=utils.ELEMENTWISE_TYPE_PROMOTION_KIND.DEFAULT,
    aten_op=None,  # CompositeImplicitAutograd
    supports_two_python_scalars=True,
)
def trunc_divide(
    a: Union[TensorLikeType, NumberType], b: Union[TensorLikeType, NumberType]
):
    dtype = utils.get_dtype(a)
    if utils.is_integer_dtype(dtype):
        return prims.div(a, b)

    return trunc(prims.div(a, b))


#
# Elementwise Ternary References
#


@register_decomposition(aten.addcdiv)
@out_wrapper()
@elementwise_type_promotion_wrapper(
    type_promoting_args=("self", "tensor1", "tensor2"),
    type_promotion_kind=ELEMENTWISE_TYPE_PROMOTION_KIND.INT_TO_FLOAT,
)
def addcdiv(
    self: TensorLikeType,
    tensor1: TensorLikeType,
    tensor2: TensorLikeType,
    *,
    value: NumberType = 1,
) -> TensorLikeType:
    """
    Reference implementation of torch.addcdiv
    """
    if value is not None:
        dtype = self.dtype  # no scalars allowed, see add
        python_type = utils.dtype_to_type(dtype)
        check(
            utils.is_weakly_lesser_type(type(value), python_type),
            lambda: "value argument of type {0} cannot be safely cast to type {1}!".format(
                type(value), python_type
            ),
            exc_type=ValueError,
        )

    return self + value * tensor1 / tensor2


@register_decomposition(aten.addcmul)
@out_wrapper()
@elementwise_type_promotion_wrapper(
    type_promoting_args=("self", "tensor1", "tensor2"),
    type_promotion_kind=ELEMENTWISE_TYPE_PROMOTION_KIND.DEFAULT,
)
def addcmul(
    self: TensorLikeType,
    tensor1: TensorLikeType,
    tensor2: TensorLikeType,
    *,
    value: NumberType = 1,
) -> TensorLikeType:
    """
    Reference implementation of torch.addcmul
    """
    if value is not None:
        dtype = self.dtype  # no scalars allowed, see add
        python_type = utils.dtype_to_type(dtype)
        check(
            utils.is_weakly_lesser_type(type(value), python_type),
            lambda: "value argument of type {0} cannot be safely cast to type {1}!".format(
                type(value), python_type
            ),
            exc_type=ValueError,
        )

    return self + value * tensor1 * tensor2


@register_decomposition(aten.clamp)
@out_wrapper()
@elementwise_type_promotion_wrapper(
    type_promoting_args=("a", "min", "max"),
    type_promotion_kind=ELEMENTWISE_TYPE_PROMOTION_KIND.DEFAULT,
)
def clamp(
    a: TensorLikeType,
    min: Optional[TensorOrNumberLikeType] = None,
    max: Optional[TensorOrNumberLikeType] = None,
) -> TensorLikeType:
    # NOTE: grad behavior with implementation `where` is not consistent on `nan`
    if min is None and max is None:
        msg = "clamp called but both min and max are none!"
        raise ValueError(msg)
    if min is not None:
        a_isnan = torch.isnan(a)
        condition = torch.bitwise_or(torch.ge(a, min), a_isnan)  # type: ignore[arg-type]
        # we should also propagate `nan` coming from boundaries. However, that's
        # not necessary since `ge` would already `False` when either operands has
        # a `nan`. So this line below is redundant
        #   `condition = bitwise_and(condition, bitwise_not(isnan(min)))`
        a = torch.where(condition, a, min)  # type: ignore[arg-type]
    if max is not None:
        a_isnan = torch.isnan(a)
        # same as above, no need to adjust `nan` from `max`
        condition = torch.bitwise_or(torch.le(a, max), a_isnan)  # type: ignore[arg-type]
        a = torch.where(condition, a, max)  # type: ignore[arg-type]

    return a


@register_decomposition(aten.clamp_min)
@out_wrapper()
def clamp_min(
    self: TensorLikeType,
    min: TensorOrNumberLikeType = None,
) -> TensorLikeType:
    return torch.clamp(self, min=min)  # type: ignore[arg-type]


@register_decomposition(aten.clamp_max)
@out_wrapper()
def clamp_max(
    self: TensorLikeType,
    max: TensorOrNumberLikeType = None,
) -> TensorLikeType:
    return torch.clamp(self, max=max)  # type: ignore[arg-type]


#
# Conditional references
#

# https://pytorch.org/docs/stable/generated/torch.where.html
# TODO: implement alternate where
@register_decomposition(aten.where)
@out_wrapper()
@elementwise_type_promotion_wrapper(
    type_promoting_args=("a", "b"),
    type_promotion_kind=ELEMENTWISE_TYPE_PROMOTION_KIND.NO_OPMATH,
)
def where(
    pred: Tensor,
    a: Optional[TensorOrNumberLikeType] = None,
    b: Optional[TensorOrNumberLikeType] = None,
):
    """ """

    if a is None or b is None:
        raise NotImplementedError

    utils.check_same_device(pred, a, b, allow_cpu_scalar_tensors=True)
    check(
        pred.dtype is torch.bool,
        lambda: f"expected predicate to be bool, got {pred.dtype}",
    )

    pred, a, b = _maybe_broadcast(pred, a, b)
    return prims.where(pred, a, b)


#
# Data Movement References
#
@register_decomposition(aten.clone)
def clone(
    a: TensorLikeType, *, memory_format: torch.memory_format = torch.preserve_format
) -> TensorLikeType:
    result = prims.clone(a, memory_format=memory_format)
    return result


def copy_to(a: Tensor, b: Tensor, *, allow_cross_device=True):
    if not allow_cross_device and a.device != b.device:
        msg = "Attempting to copy from device {0} to device {1}, but cross-device copies are not allowed!".format(
            b.device, a.device
        )
        raise RuntimeError(msg)

    return prims.copy_to(a, b)


@register_decomposition(aten.item)
def item(a: TensorLikeType) -> NumberType:
    if a.numel() != 1:
        msg = f"Can't convert a tensor with {a.numel()} elements to a number!"
        raise ValueError(msg)

    # NOTE: explicit conversion is necessary for bool!
    # See https://github.com/pytorch/pytorch/issues/78071
    number_type = utils.dtype_to_type(a.dtype)
    return number_type(prims.item(a))


# fast path when `to` returns an alias to input. This mimics the same function in aten
def _to_will_alias(
    a: TensorLikeType,
    device: Optional[torch.device] = None,
    dtype: Optional[torch.dtype] = None,
    copy: Optional[bool] = None,
    layout: Optional[torch.layout] = None,
    memory_format: Optional[torch.memory_format] = None,
    pin_memory: Optional[bool] = False,
    non_blocking: bool = False,  # not using non_blocking
) -> bool:
    return (
        not copy
        and (device is None or a.device == device)
        and (dtype is None or a.dtype == dtype)
        and (layout is None or a.layout == layout)
        # is_pinned issue #84925
        # and (pin_memory is None or pin_memory == a.is_pinned())
        and (
            memory_format is None
            or memory_format == torch.preserve_format
            or utils.is_contiguous_for_memory_format(a, memory_format=memory_format)
        )
    )


@singledispatch
def _to_dispatch(*args, **kwargs):
    raise NotImplementedError


@_to_dispatch.register
def _to_device(
    device: torch.device,
    dtype: torch.dtype,
    non_blocking: bool = False,
    copy: bool = False,
    memory_format: Optional[torch.memory_format] = None,
):
    kwargs = {
        "device": device,
        "dtype": dtype,
        "non_blocking": non_blocking,
        "copy": copy,
        "memory_format": memory_format,
    }
    return kwargs


@_to_dispatch.register
def _to_device_str(
    device: str,
    dtype: torch.dtype,
    non_blocking: bool = False,
    copy: bool = False,
    memory_format: Optional[torch.memory_format] = None,
):
    kwargs = {
        "device": torch.device(device),
        "dtype": dtype,
        "non_blocking": non_blocking,
        "copy": copy,
        "memory_format": memory_format,
    }
    return kwargs


@_to_dispatch.register
def _to_dtype(
    dtype: torch.dtype,
    non_blocking: bool = False,
    copy: bool = False,
    memory_format: Optional[torch.memory_format] = None,
):
    kwargs = {
        "dtype": dtype,
        "non_blocking": non_blocking,
        "copy": copy,
        "memory_format": memory_format,
    }
    return kwargs


@_to_dispatch.register
def _to_other(
    other: Tensor,
    non_blocking: bool = False,
    copy: bool = False,
    memory_format: Optional[torch.memory_format] = None,
):
    device = other.device
    dtype = other.dtype
    layout = other.layout
    # is_pinned issue #84925
    # pin_memory = other.is_pinned()
    kwargs = {
        "device": device,
        "dtype": dtype,
        "layout": layout,
        "non_blocking": non_blocking,
        "copy": copy,
        "memory_format": memory_format,
    }
    return kwargs


# remove to_kwargs that is already present in `a`
def canonicalize_to_arguments(a: Tensor, to_kwargs: dict):
    options_to_check = ["dtype", "device", "layout", "memory_format"]
    # "device" option could be passed a str instead torch.device
    if "device" in to_kwargs and isinstance(to_kwargs["device"], str):
        to_kwargs["device"] = torch.device(to_kwargs["device"])

    for kw in options_to_check:
        if kw in to_kwargs:
            if (
                (kw == "memory_format" and to_kwargs[kw] is torch.preserve_format)
                or (
                    kw == "device"
                    and to_kwargs[kw].type == a.device.type
                    and (
                        not to_kwargs[kw].index or to_kwargs[kw].index == a.device.index
                    )
                )
                or (
                    getattr(a, kw, None) == to_kwargs[kw]
                )  # this also handles {"memory_format": None}
            ):
                to_kwargs.pop(kw)


def to(a: TensorLikeType, *args, **kwargs) -> TensorLikeType:
    # handled dispatch via positional arguments
    if len(args) != 0:
        kwargs = _to_dispatch(*args, **kwargs)

    # TODO: is_pinned is not currently supported in refs or fake_tensor
    # https://github.com/pytorch/pytorch/issues/84925
    assert "pin_memory" not in kwargs
    canonicalize_to_arguments(a, kwargs)

    if _to_will_alias(a, **kwargs):
        return a

    copy = kwargs.pop("copy") if "copy" in kwargs else False
    non_blocking = kwargs.pop("non_blocking") if "non_blocking" in kwargs else False

    # short-circuit to `prims.convert_element_type` when `to` is just a dtype change
    if (
        (copy or (kwargs.get("dtype", a.dtype) != a.dtype))
        and (not non_blocking)
        and ("memory_format" not in kwargs)
        and ("device" not in kwargs)
        and ("layout" not in kwargs)
        # is_pinned issue #84925
        # and ("pin_memory" not in kwargs)
    ):
        return prims.convert_element_type(a, kwargs.get("dtype", a.dtype))

    result = torch.empty_like(a, **kwargs)
    # TODO: non_blocking should be handled by `copy_to`
    copy_to(result, a)
    return result


#
# Reduction references
#


def _reduction(
    a: TensorLikeType,
    prim: Callable,
    *,
    has_identity: bool = True,
    accepts_dim_tuple: bool = True,  # to handle min/argmin that accept single dim only
    dims: Optional[DimsType] = None,
    keepdims: bool = False,
    dtype: Optional[torch.dtype] = None,  # should be specified for ops that support it
    out: Optional[Tensor] = None,
    output_dtype_kind: REDUCTION_OUTPUT_TYPE_KIND,
) -> TensorLikeType:  # it is usually SAME, but I want
    # ref writers to actually think about what to put here
    assert isinstance(a, TensorLike)
    if a.ndim > 64:
        raise RuntimeError(
            "Received a tensor with {0} dimensions, but only tensors with up to 64 dims are supported!".format(
                a.ndim
            )
        )

    if out is not None:
        assert isinstance(out, TensorLike)
        if dtype is not None:
            # TODO - this is true for eager mode currently, but it's wrong behavior for complex norms
            if dtype != out.dtype:
                raise RuntimeError(
                    "dtype argument and out dtype must match in reduction"
                )
    if not accepts_dim_tuple:
        assert dims is None or isinstance(dims, Dim)
    if isinstance(dims, Dim):
        dims = (dims,)  # type: ignore[assignment]
    dims = utils.reduction_dims(a.shape, dims)
    if not has_identity:
        valid_shape = a.ndim == 0 or py_all(a.shape[i] for i in dims)
        if not valid_shape:
            raise RuntimeError(
                "reducing over zero-size dimension for reduction operation without identity"
            )
    computation_dtype, result_dtype = utils.reduction_dtypes(
        a, output_dtype_kind, dtype
    )
    a = _maybe_convert_to_dtype(a, computation_dtype)  # type: ignore[assignment]
    result = prim(a, dims)
    if keepdims:
        output_shape = [a.shape[i] if i not in dims else 1 for i in range(a.ndim)]
        broadcast_dims = [i for i in range(a.ndim) if i not in dims]
        result = prims.broadcast_in_dim(result, output_shape, broadcast_dims)

    if out is not None:
        assert result_dtype is not None
        if dtype is not None and result_dtype != out.dtype:
            raise RuntimeError(
                "Expected the dtype of reduction result and out to match"
            )
        out = _maybe_resize_out(out, result.shape)
        return _safe_copy_out(copy_from=result, copy_to=out)  # type: ignore[arg-type]

    if result.dtype != result_dtype and result_dtype is not None:
        result = prims.convert_element_type(result, result_dtype)

    return result


def _make_copy_from_view(fn):
    """
    Given a view function (e.g. torch.diagonal) generates its copy variant (e.g. torch.diagonal_copy)
    """
    name = fn.__name__
    fn = out_wrapper()(fn)

    def _fn(*args, out=None, **kwargs):
        result = fn(*args, out=out, **kwargs)
        if out is None:
            return result.clone(memory_format=torch.contiguous_format)
        return result

    copy_name = f"{name}_copy"
    _fn.__name__ = copy_name
    _fn = register_decomposition(getattr(aten, copy_name))(_fn)
    return _fn


# Saves Python all
py_all = all


@register_decomposition(aten.all)
@out_wrapper()
def all(
    a: TensorLikeType,
    dim: Optional[DimsType] = None,
    keepdim: bool = False,
) -> TensorLikeType:
    # Computes nelem
    if isinstance(dim, Dim):
        dim = (dim,)  # type: ignore[assignment]

    a_ = _maybe_convert_to_dtype(a, torch.bool)
    # avoid comparison with symbolic number of elements to make this op symint friendly
    result = eq(sum(logical_not(a_), dim=dim, keepdim=keepdim), 0)

    # Preserves uint8 -- probably a legacy mask thing
    if a.dtype is torch.uint8:
        return prims.convert_element_type(result, torch.uint8)

    return result


# Saves Python any
py_any = any


@register_decomposition(aten.any)
@out_wrapper()
def any(
    a: TensorLikeType,
    dim: Optional[DimsType] = None,
    keepdim: bool = False,
) -> TensorLikeType:
    a_ = _maybe_convert_to_dtype(a, torch.bool)
    result = ne(sum(a_, dim=dim, keepdim=keepdim), False)  # type: ignore[arg-type]

    # Preserves uint8 -- probably a legacy mask thing
    if a.dtype is torch.uint8:
        return prims.convert_element_type(result, torch.uint8)

    return result


@register_decomposition(aten.sum)
def sum(
    a: TensorLikeType,
    dim: Union[Optional[int], Optional[List[int]]] = None,
    keepdim: bool = False,
    *,
    dtype: Optional[torch.dtype] = None,
    out: Optional[Tensor] = None,
) -> TensorLikeType:
    if dtype is None:
        if utils.is_boolean_dtype(a.dtype) or utils.is_integer_dtype(a.dtype):
            dtype = torch.int64
        else:
            dtype = a.dtype
    # reduces over all dimensions if dim=() is passed
    if dim == () or dim == []:
        dim = None
    return _reduction(
        a,
        prims.sum,
        dims=dim,
        keepdims=keepdim,
        dtype=dtype,
        out=out,
        output_dtype_kind=REDUCTION_OUTPUT_TYPE_KIND.SAME,
    )


def sum_to_size(
    a: Tensor,
    *shape,
) -> Tensor:
    shape = utils.extract_shape_from_varargs(shape, validate=False)
    utils.check(
        utils.is_expandable_to(shape, a.shape),
        lambda: f'sum_to_size: size "{shape}" is not expandable to size "{a.shape}"',
    )
    # In ATen scalar tensors are sent through sum and the result is returned as
    # type promoted
    if utils.is_same_shape(shape, a.shape) and len(shape) > 0:
        return prims.view_of(a)
    leading_dims = a.ndim - len(shape)
    reduce_dims = tuple(range(leading_dims)) + tuple(
        i
        for i in range(leading_dims, len(shape))
        if shape[i - leading_dims] == 1 and a.shape[i] != 1
    )
    return torch.sum(a, dim=reduce_dims, keepdim=True, dtype=None)


@register_decomposition(aten.prod)
def prod(
    a: TensorLikeType,
    dim: Union[Optional[int], Optional[List[int]]] = None,
    keepdim: bool = False,
    *,
    dtype=None,
    out: Optional[Tensor] = None,
) -> TensorLikeType:
    if dtype is None:
        if utils.is_boolean_dtype(a.dtype) or utils.is_integer_dtype(a.dtype):
            dtype = torch.int64
        else:
            dtype = a.dtype
    # reduces over all dimensions if dim=() is passed
    if dim == () or dim == []:
        dim = None
    return _reduction(
        a,
        prims.prod,
        dims=dim,
        keepdims=keepdim,
        dtype=dtype,
        out=out,
        output_dtype_kind=REDUCTION_OUTPUT_TYPE_KIND.SAME,
    )


@register_decomposition(aten.amin)
def amin(
    a: TensorLikeType,
    dim: Union[Optional[int], Optional[List[int]]] = None,
    keepdim: bool = False,
    *,
    out: Optional[Tensor] = None,
) -> TensorLikeType:
    # reduces over all dimensions if dim=() is passed
    if dim == () or dim == []:
        dim = None

    return _reduction(
        a,
        prims.amin,
        dims=dim,
        keepdims=keepdim,
        dtype=None,
        out=out,
        has_identity=False,
        output_dtype_kind=REDUCTION_OUTPUT_TYPE_KIND.SAME,
    )


@register_decomposition(aten.amax)
def amax(
    a: TensorLikeType,
    dim: Optional[DimsType] = None,
    keepdim: bool = False,
    *,
    out: Optional[Tensor] = None,
) -> TensorLikeType:
    # reduces over all dimensions if dim=() is passed
    if dim == () or dim == []:
        dim = None

    return _reduction(
        a,
        prims.amax,
        dims=dim,
        keepdims=keepdim,
        dtype=None,
        out=out,
        has_identity=False,
        output_dtype_kind=REDUCTION_OUTPUT_TYPE_KIND.SAME,
    )


def _dim_var_dispatch(dim=None, unbiased=None):
    # There's the following overload of torch.var:
    # var(Tensor self, bool unbiased=True) -> (Tensor, Tensor)
    # We need to explicitly convert bool dims to unbiased arg
    if unbiased is None and isinstance(dim, bool):
        unbiased = dim
        dim = None
    return dim, unbiased


@register_decomposition(aten.var)
@out_wrapper()
def var(
    a: TensorLikeType,
    dim: Optional[DimsType] = None,
    unbiased: Optional[bool] = None,
    keepdim: bool = False,
    *,
    correction: Optional[int] = None,
) -> TensorLikeType:
    dim, unbiased = _dim_var_dispatch(dim, unbiased)
    correction = utils.set_correction(unbiased, correction)
    # reduces over all dimensions if dim=() is passed
    if dim == () or dim == []:
        dim = None

    result = _reduction(
        a,
        partial(prims.var, correction=correction),
        dims=dim,
        keepdims=keepdim,
        dtype=None,
        out=None,
        has_identity=True,
        output_dtype_kind=REDUCTION_OUTPUT_TYPE_KIND.COMPLEX_TO_FLOAT,
    )
    return result


@register_decomposition(aten.std)
@out_wrapper()
def std(
    a: TensorLikeType,
    dim: Union[Optional[int], Optional[List[int]]] = None,
    unbiased: Optional[bool] = None,
    keepdim: bool = False,
    *,
    correction: Optional[int] = None,
) -> TensorLikeType:
    dim, unbiased = _dim_var_dispatch(dim, unbiased)
    correction = utils.set_correction(unbiased, correction)

    opmath_dtype, dtype = utils.reduction_dtypes(
        a, REDUCTION_OUTPUT_TYPE_KIND.COMPLEX_TO_FLOAT
    )
    a = _maybe_convert_to_dtype(a, opmath_dtype)
    a_var = torch.var(a, dim, correction=correction, keepdim=keepdim)
    a_std = torch.sqrt(a_var)
    assert dtype is not None
    return _maybe_convert_to_dtype(a_std, dtype)


@register_decomposition(aten.mean)
def mean(
    a: TensorLikeType,
    dim: Optional[DimsType] = None,
    keepdim: bool = False,
    *,
    dtype=None,
    out=None,
) -> TensorLikeType:
    # reduces over all dimensions if dim=() is passed
    if dim == () or dim == []:
        dim = None
    orig_dtype = dtype
    if dtype is None:
        dtype = a.dtype
    # can't use out wrapper because of this argument
    check(
        out is None or out.dtype == dtype,
        lambda: f"Expected out tensor to have dtype {dtype}, but got {out.dtype} instead",
    )
    result = _reduction(
        a,
        prims.sum,
        dims=dim,
        keepdims=keepdim,
        dtype=dtype,
        out=None,
        output_dtype_kind=REDUCTION_OUTPUT_TYPE_KIND.KEEP_PROMOTED_TYPE,
    )
    check(
        utils.is_float_dtype(dtype) or utils.is_complex_dtype(dtype),
        lambda: (
            f"mean(): could not infer output dtype. "
            f"{'Input' if orig_dtype is None else 'Optional'} dtype must be either "
            f"a floating point or complex dtype. Got: {dtype}"
        ),
    )
    if isinstance(dim, Dim):
        dim = (dim,)  # type: ignore[assignment]
    dims = utils.reduction_dims(a.shape, dim)  # type: ignore[arg-type]
    nelem = 1 if a.ndim == 0 else reduce(operator.mul, (a.shape[i] for i in dims), 1)
    result = true_divide(result, nelem)
    result_dtype = a.dtype if dtype is None else dtype
    result = _maybe_convert_to_dtype(result, result_dtype)  # type: ignore[assignment]
    if out is not None:
        assert isinstance(out, TensorLike)
        out = _maybe_resize_out(out, result.shape)
        return _safe_copy_out(copy_from=result, copy_to=out)  # type: ignore[arg-type]
    return result


@register_decomposition(aten.std_mean.correction)
def std_mean(
    a: TensorLikeType,
    dim: Optional[DimsType] = None,
    *,
    unbiased: Optional[bool] = None,
    keepdim: bool = False,
    correction: Optional[int] = None,
):
    dim, unbiased = _dim_var_dispatch(dim, unbiased)
    correction = utils.set_correction(unbiased, correction)
    opmath_dtype, dtype = utils.reduction_dtypes(
        a, REDUCTION_OUTPUT_TYPE_KIND.COMPLEX_TO_FLOAT
    )
    original_dtype = a.dtype
    a = _maybe_convert_to_dtype(a, opmath_dtype)
    a_var, a_mean = torch.var_mean(a, dim, correction=correction, keepdim=keepdim)
    a_std = torch.sqrt(a_var)
    assert dtype is not None
    return (
        _maybe_convert_to_dtype(a_std, dtype),
        _maybe_convert_to_dtype(a_mean, original_dtype),
    )


@register_decomposition(aten.var_mean)
def var_mean(
    a: TensorLikeType,
    dim: Optional[DimsType] = None,
    unbiased: Optional[bool] = None,
    keepdim: bool = False,
    *,
    correction: Optional[int] = None,
):
    dim, unbiased = _dim_var_dispatch(dim, unbiased)
    v = var(a, dim, unbiased, keepdim, correction=correction)
    m = mean(a, dim, keepdim)
    return v, m


@register_decomposition(aten.addr)
@out_wrapper()
@elementwise_type_promotion_wrapper(
    type_promoting_args=("self", "vec1", "vec2"),
    type_promotion_kind=ELEMENTWISE_TYPE_PROMOTION_KIND.DEFAULT,
)
def addr(
    self: TensorLikeType,
    vec1: TensorLikeType,
    vec2: TensorLikeType,
    *,
    beta: NumberType = 1,
    alpha: NumberType = 1,
) -> TensorLikeType:
    check(
        vec1.ndim == 1,
        lambda: f"addr: Expected 1-D argument vec1, but got {vec1.ndim}-D",
    )
    check(
        vec2.ndim == 1,
        lambda: f"addr: Expected 1-D argument vec2, but got {vec2.ndim}-D",
    )
    self = self.expand(vec1.shape[0], vec2.shape[0])
    if utils.is_boolean_dtype(self.dtype):
        # Integers are accepted for booleans
        check(
            is_weakly_lesser_type(type(beta), int),
            lambda: f"expected bool/int beta but got {type(beta)}",
        )
        check(
            is_weakly_lesser_type(type(alpha), int),
            lambda: f"expected bool/int alpha but got {type(beta)}",
        )
        if not beta:
            return torch.outer(vec1, vec2) if alpha else torch.full_like(self, False)
        else:
            return torch.logical_or(
                self,
                torch.outer(vec1, vec2) if alpha else torch.full_like(self, False),
            )
    else:
        check(
            is_weakly_lesser_type(type(beta), dtype_to_type(self.dtype)),
            lambda: f"cannot safely convert {type(beta)} to {self.dtype}",
        )
        check(
            is_weakly_lesser_type(type(alpha), dtype_to_type(self.dtype)),
            lambda: f"cannot safely convert {type(alpha)} to {self.dtype}",
        )
        if beta == 0:
            # This means NaNs from self are dropped if beta is zero
            return alpha * torch.outer(vec1, vec2)
        else:
            return beta * self + alpha * torch.outer(vec1, vec2)


# CompositeImplicitAutograd - don't register decomp
def atleast_1d(
    arg: Union[TensorLikeType, Sequence[TensorLikeType]], *args: TensorLikeType
) -> Union[TensorLikeType, Tuple[TensorLikeType, ...]]:
    """Reference implementation of :func:`torch.atleast_1d`."""
    if not args and isinstance(arg, collections.abc.Sequence):
        args_ = arg
    else:
        assert not isinstance(arg, collections.abc.Sequence)
        args_ = (arg,) + args
    res = tuple(a if a.ndim >= 1 else unsqueeze(a, 0) for a in args_)
    return res if len(res) > 1 else res[0]


# Helper function with assert to avoid MyPy error
# of incompatible type passed to unsqueeze
def _unsqueeze_atleast(
    at_least_fn: Callable, dim: int, arg: TensorLikeType
) -> TensorLikeType:
    arg_ = at_least_fn(arg)
    assert isinstance(arg_, TensorLike)
    return unsqueeze(arg_, dim)


# CompositeImplicitAutograd - don't register decomp
def atleast_2d(
    arg: Union[TensorLikeType, Sequence[TensorLikeType]], *args: TensorLikeType
) -> Union[TensorLikeType, Tuple[TensorLikeType, ...]]:
    """Reference implementation of :func:`torch.atleast_2d`."""
    if not args and isinstance(arg, collections.abc.Sequence):
        args_ = arg
    else:
        assert not isinstance(arg, collections.abc.Sequence)
        args_ = (arg,) + args
    unsqueeze_atleast_1d = partial(_unsqueeze_atleast, atleast_1d, 0)
    res = tuple(a if a.ndim >= 2 else unsqueeze_atleast_1d(a) for a in args_)
    return res if len(res) > 1 else res[0]


# CompositeImplicitAutograd - don't register decomp
def atleast_3d(
    arg: Union[TensorLikeType, Sequence[TensorLikeType]], *args: TensorLikeType
) -> Union[TensorLikeType, Tuple[TensorLikeType, ...]]:
    """Reference implementation of :func:`torch.atleast_3d`."""
    if not args and isinstance(arg, collections.abc.Sequence):
        args_ = arg
    else:
        assert not isinstance(arg, collections.abc.Sequence)
        args_ = (arg,) + args
    unsqueeze_atleast_2d = partial(_unsqueeze_atleast, atleast_2d, -1)
    res = tuple(a if a.ndim >= 3 else unsqueeze_atleast_2d(a) for a in args_)
    return res if len(res) > 1 else res[0]


def as_strided(
    a: TensorLikeType,
    size: ShapeType,
    stride: StrideType,
    storage_offset: Optional[int] = None,
) -> TensorLikeType:
    storage_offset_int = (
        storage_offset if storage_offset is not None else a.storage_offset()
    )
    return prims.as_strided(a, size, stride, storage_offset_int)


@register_decomposition(aten.as_strided_scatter)
def as_strided_scatter(
    input: TensorLikeType,
    src: TensorLikeType,
    size: ShapeType,
    stride: StrideType,
    storage_offset: Optional[int] = None,
) -> TensorLikeType:
    storage_offset_int = 0 if storage_offset is None else storage_offset
    return prims.as_strided_scatter(input, src, size, stride, storage_offset_int)


def broadcast_shapes(*shapes) -> ShapeType:
    return torch.Size(_broadcast_shapes(*shapes))


@aten.broadcast_tensors.default.py_impl(DispatchKey.CompositeImplicitAutograd)
@aten.broadcast_tensors.default.py_impl(DispatchKey.Meta)
def broadcast_tensors(*tensors) -> List[TensorLikeType]:
    if len(tensors) == 1 and not isinstance(tensors[0], Tensor):
        tensors = tensors[0]
    return list(_maybe_broadcast(*tensors, preserve_cpu_scalar_tensors=False))


# CompositeImplicitAutograd - don't register decomp
def broadcast_to(a: TensorLikeType, size: ShapeType) -> TensorLikeType:
    start = len(size) - len(a.shape)
    dims = tuple(range(start, len(a.shape) + start))
    return prims.broadcast_in_dim(a, size, dims)


@register_decomposition(aten.cat)
@out_wrapper()
@elementwise_type_promotion_wrapper(
    type_promoting_args=("tensors",),
    type_promotion_kind=ELEMENTWISE_TYPE_PROMOTION_KIND.NO_OPMATH,
)
def cat(tensors: TensorSequenceType, dim: int = 0) -> TensorLikeType:
    def cat_compute_output_memory_format(inputs):
        format = None
        for t in inputs:
            f = utils.suggest_memory_format(t)
            if f == torch.contiguous_format:
                return f
            if format is not None and format != f:
                return torch.contiguous_format
            format = f
        assert format is not None
        return format

    if len(tensors) == 0:
        msg = "cat expects at least one tensor, but received zero!"
        raise ValueError(msg)

    for tensor in tensors:
        assert isinstance(tensor, TensorLike)

    utils.check_same_device(*tensors, allow_cpu_scalar_tensors=False)

    for t in tensors:
        # match logic in legacy_cat_wrap_dim
        if t.ndim == 1 and t.size(0) == 0:
            continue
        dim = utils.canonicalize_dim(t.ndim, dim)
        utils.validate_idx(t.ndim, dim)
        break

    memory_format = cat_compute_output_memory_format(tensors)

    # Filters tensors with one dimension of length zero
    filtered = tuple(x for x in tensors if not (x.ndim == 1 and x.numel() == 0))
    if len(filtered) == 0:
        t = tensors[0]

        # TODO: fix this to work with meta tensors
        try:
            requires_grad = any(x.requires_grad for x in tensors)
        except Exception:
            requires_grad = False

        return empty(
            (0,),
            dtype=t.dtype,
            device=t.device,
            requires_grad=requires_grad,
            memory_format=memory_format,
        )

    return prims.cat(filtered, dim).clone(memory_format=memory_format)


# CompositeImplicitAutograd - don't register decomp
@out_wrapper()
def column_stack(tensors: TensorSequenceType) -> TensorLikeType:
    aligned_tensors = tuple(
        x if x.ndim > 1 else x.reshape((x.numel(), 1)) for x in tensors
    )
    return cat(aligned_tensors, 1)


def conj(input: TensorLikeType) -> TensorLikeType:
    if not utils.is_complex_dtype(input.dtype):
        return input
    if input.is_sparse:
        return torch.conj_physical(input)
    return prims.conj(input)


# This replicates at::constant_pad_nd, defined in ATen/native/PadNd.cpp
@register_decomposition(aten.constant_pad_nd)
def constant_pad_nd(
    input: TensorLikeType, pad: List[int], value: NumberType = 0
) -> TensorLikeType:
    check(
        len(pad) % 2 == 0,
        lambda: f"Length of pad must be even but instead it equals {len(pad)}",
    )

    input_sizes = input.shape
    l_inp = len(input_sizes)

    l_pad = len(pad) // 2
    l_diff = l_inp - l_pad

    check(
        l_inp >= l_pad,
        lambda: "Length of pad should be no more than twice the number of "
        f"dimensions of the input. Pad length is {len(pad)} while the input has "
        f"{l_inp} dimensions.",
    )

    c_input = input
    for i in range(l_diff, l_inp):
        pad_idx = 2 * (l_inp - i - 1)
        if pad[pad_idx] < 0:
            c_input = c_input.narrow(i, -pad[pad_idx], c_input.shape[i] + pad[pad_idx])

        if pad[pad_idx + 1] < 0:
            c_input = c_input.narrow(i, 0, c_input.shape[i] + pad[pad_idx + 1])

    # if none of the pads are positive we can just return the result
    if builtins.all(p <= 0 for p in pad):
        return c_input.clone()

    new_shape = list(input_sizes[:l_diff])

    for i in range(l_pad):
        pad_idx = len(pad) - ((i + 1) * 2)
        new_dim = input_sizes[l_diff + i] + pad[pad_idx] + pad[pad_idx + 1]
        check(
            new_dim > 0,
            lambda: f"The input size {input_sizes[l_diff + i]}, plus negative padding "
            f"{pad[pad_idx]} and {pad[pad_idx + 1]} resulted in a negative output size, "
            f"which is invalid. Check dimension {l_diff + i} of your input.",
        )
        new_shape.append(new_dim)

    memory_format = utils.suggest_memory_format(input)
    output = torch.empty(
        new_shape,
        dtype=input.dtype,
        device=input.device,
        requires_grad=input.requires_grad,
        memory_format=memory_format,
    )

    if value == 0 and input.dtype == torch.bool:
        value = False
    # torch.fill isn't typed to allow complex values
    output = torch.fill(output, value)  # type: ignore[arg-type]

    c_output = output
    for i in range(l_diff, l_inp):
        pad_idx = 2 * (l_inp - i - 1)
        if pad[pad_idx] > 0:
            c_output = c_output.narrow(
                i, pad[pad_idx], c_output.shape[i] - pad[pad_idx]
            )
        if pad[pad_idx + 1] > 0:
            c_output = c_output.narrow(i, 0, c_output.shape[i] - pad[pad_idx + 1])

    prims.copy_to(c_output, c_input)
    return output


def contiguous(
    a: Tensor, *, memory_format: torch.memory_format = torch.contiguous_format
) -> Tensor:
    check(
        memory_format != torch.preserve_format,
        lambda: "preserve memory format is unsupported by the contiguous operator",
    )

    if utils.is_contiguous_for_memory_format(a, memory_format=memory_format):
        return a

    return torch.clone(a, memory_format=memory_format)


@out_wrapper()
def dstack(tensors: TensorSequenceType) -> TensorLikeType:
    check(len(tensors) > 0, lambda: "dstack expects a non-empty TensorList")
    aligned_tensors = atleast_3d(*tensors)
    return cat(aligned_tensors, 2)


@register_decomposition(aten.expand)
def expand(a: Tensor, *shape) -> Tensor:
    # NOTE: cannot use utils.extract_shape_from_varargs here
    # because that also validates the shape, but the shape
    # given to expand may be "invalid"
    if len(shape) == 1 and isinstance(shape[0], Sequence):
        shape = tuple(shape[0])

    check(
        len(shape) >= len(a.shape),
        lambda: "expand: the requested shape has too few dimensions!",
    )

    offset = len(shape) - len(a.shape)
    shape_ = list(shape)
    for idx, x in enumerate(a.shape):
        offset_idx = idx + offset
        requested_length = shape[offset_idx]
        check(
            requested_length == x or x == 1 or requested_length == -1,
            lambda: f"expand: attempting to expand a dimension of length {x}!",
        )

        shape_[offset_idx] = requested_length if requested_length != -1 else x

    # At this point shape must be valid
    utils.validate_shape(shape_)

    return prims.broadcast_in_dim(
        a, shape_, tuple(range(offset, len(a.shape) + offset))
    )


# CompositeImplicitAutograd - don't register decomp
def expand_as(a: Tensor, b: Tensor) -> Tensor:
    return a.expand(b.shape)


def chunk(a: TensorLikeType, chunks: int, dim: int = 0) -> Tuple[TensorLikeType, ...]:
    if chunks <= 0:
        msg = "Expected at least one chunk, but got {0}!".format(chunks)
        raise ValueError(msg)

    dim = utils.canonicalize_dim(a.ndim, dim)
    length = a.shape[dim]
    chunk_size = math.ceil(length / chunks)
    full_chunks = math.floor(length / chunk_size)
    tail_chunk_size = length % chunk_size

    result = []
    for i in range(full_chunks):
        result.append(narrow(a, dim, i * chunk_size, chunk_size))

    if tail_chunk_size != 0:
        result.append(narrow(a, dim, full_chunks * chunk_size, tail_chunk_size))

    return tuple(result)


# Note: flatten, unlike prim.collapse and prim.collapse_view has an inclusive end_dim
# Note: flatten, unlike other shape operators, returns the input tensor on a no-op (unless
# a 0D tensor is flattened, in which case it's returned in 1D)
# CompositeImplicitAutograd - don't register decomp
def flatten(a: TensorLikeType, start_dim: int = 0, end_dim: int = -1) -> TensorLikeType:
    start_dim = utils.canonicalize_dim(a.ndim, start_dim)
    end_dim = utils.canonicalize_dim(a.ndim, end_dim)

    # Short-circuits on no-op
    if start_dim == end_dim and a.ndim != 0:
        return a

    # Tries to take a view
    # TODO: we could look at directing collapse_view to skip its meta function here (unsafe_collapse_view)
    new_shape, new_strides = prims._collapse_view_helper(a, start_dim, end_dim + 1)
    if new_shape is not None:
        return prims.collapse_view(a, start_dim, end_dim + 1)

    # Makes a copy if it can't make a view
    return prims.collapse(a, start_dim, end_dim + 1)


@register_decomposition(aten.flip)
def flip(a: TensorLikeType, dims: DimsSequenceType) -> TensorLikeType:
    if not isinstance(dims, tuple) and not isinstance(dims, list):
        raise ValueError("dims has to be a sequence of ints")
    dims = utils.canonicalize_dims(a.ndim, dims)  # type: ignore[assignment]
    utils.validate_no_repeating_dims(dims)
    return prims.rev(a, dims)


# CompositeImplicitAutograd - don't register decomp
def fliplr(a: TensorLikeType) -> TensorLikeType:
    if a.ndim < 2:
        raise RuntimeError("Input must be >= 2-d.")

    return flip(a, (1,))


# CompositeImplicitAutograd - don't register decomp
def flipud(a: TensorLikeType) -> TensorLikeType:
    if a.ndim < 1:
        raise RuntimeError("Input must be >= 1-d.")

    return flip(a, (0,))


# CompositeImplicitAutograd - don't register decomp
def narrow(
    a: TensorLikeType, dim: int, start: Union[int, TensorLikeType], length: int
) -> TensorLikeType:
    # Supports Tensor overload that was added for XLA:
    # https://github.com/pytorch/pytorch/issues/31558
    if isinstance(start, TensorLike):
        check(
            start.dim() == 0 and utils.is_integer_dtype(start.dtype),
            lambda: "start must be an 0-dim integral Tensor.",
        )
        start = start.item()  # type: ignore[assignment]
    check(a.dim() > 0, lambda: "narrow() cannot be applied to a 0-dim tensor.")
    check(length >= 0, lambda: "narrow(): length must be non-negative.")
    dim = utils.canonicalize_dim(a.ndim, dim)
    dim_length = a.size(dim)
    # Start being the end is usually invalid since it's out of bounds. So it's
    # not allowed by canonicalize_dim. But for narrow it's valid as long as
    # the length is 0, which is handled by the check below.
    if start != dim_length:
        # Negative start means indexing from the end of dim.
        # Note: a dimension isn't being canonicalized here, this reuses
        # canonicalize_dim because the semantics are similar.
        start = utils.canonicalize_dim(dim_length, start)  # type: ignore[arg-type]
    check(
        start <= dim_length - length,  # type: ignore[arg-type]
        lambda: f"start ({start}) + length ({length}) exceeds dimension size ({dim_length}).",
    )
    return prims.slice_in_dim(a, start, start + length, axis=dim)


# TODO: This must return a sparse tensor if the input is sparse, but refs have
# no sparse support. See narrow_copy_sparse in core.
narrow_copy = _make_copy_from_view(narrow)


def _normalize(
    a: Tensor, norm_dims: DimsType, eps: float
) -> Tuple[Tensor, Tensor, Tensor]:
    """Computes mean and 1/std of a tensor along norm_dims.

    Used as a helper function for normalization layers.

    Args:
        a (Tensor): input tensor
        norm_dims (DimsType): dimensions to normalize over
        eps (float): epsilon for numerical stability

    Returns:
        out (Tensor): normalized tensor.
        mean (Tensor): mean of the tensor along norm_dims.
        rstd (Tensor): 1/std of the tensor along norm_dims.
    """
    norm_dims = utils.canonicalize_dims(a.ndim, norm_dims)
    computation_dtype = utils.get_computation_dtype(a.dtype)
    a_acc = _maybe_convert_to_dtype(a, computation_dtype)
    assert isinstance(a_acc, TensorLike)  # to avoid mypy error for var_mean
    biased_var, mean = torch.var_mean(
        a_acc, dim=norm_dims, unbiased=False, keepdim=True
    )
    rstd = torch.rsqrt(biased_var + eps)
    out = (a - mean) * rstd
    return out, mean, rstd


# add all specified dimensions
def _unsqueeze_multiple(x: TensorLikeType, dimensions: List[int]) -> TensorLikeType:
    for dim in sorted(dimensions):
        x = torch.unsqueeze(x, dim)
    return x


@register_decomposition(aten.native_group_norm.default)
def native_group_norm(
    input: Tensor,
    weight: Optional[Tensor],
    bias: Optional[Tensor],
    batch_size: int,
    num_channels: int,
    flattened_inner_size: int,
    num_groups: int,
    eps: float,
) -> Tuple[Tensor, Tensor, Tensor]:
    utils.check(
        input.ndim >= 2,
        lambda: f"Expected at least 2 dimensions for input tensor but received {input.ndim}",
    )
    utils.check(
        num_channels % num_groups == 0,
        lambda: "Expected number of channels in input to be divisible by num_groups, "
        + f"but got input of shape {input.shape} and num_groups = {num_groups}",
    )

    # num_channels / num_groups and flattened inner dimension are the reduction axes
    reduction_dims = [2, 3]
    input_reshaped = torch.reshape(
        input,
        [batch_size, num_groups, num_channels // num_groups, flattened_inner_size],
    )
    out, mean, rstd = _normalize(input_reshaped, reduction_dims, eps)
    out = out.view(input.shape)

    broadcast_dims = [0] + list(dim for dim in range(2, input.ndim))
    unsqueeze_bias = None
    if bias is not None:
        unsqueeze_bias = _unsqueeze_multiple(bias, broadcast_dims)
    unsqueeze_weight = None
    if weight is not None:
        unsqueeze_weight = _unsqueeze_multiple(weight, broadcast_dims)

    if unsqueeze_weight is not None:
        out = out * unsqueeze_weight
    if unsqueeze_bias is not None:
        out = out + unsqueeze_bias

    out = _maybe_convert_to_dtype(out, input.dtype)  # type: ignore[assignment]
    mean = _maybe_convert_to_dtype(mean, input.dtype)  # type: ignore[assignment]
    rstd = _maybe_convert_to_dtype(rstd, input.dtype)  # type: ignore[assignment]

    # remove broadcast dimensions from mean and rstd
    mean = torch.squeeze(mean, reduction_dims)
    rstd = torch.squeeze(rstd, reduction_dims)
    return (out, mean, rstd)


@register_decomposition(aten.native_layer_norm)
def native_layer_norm(
    input: Tensor,
    normalized_shape: ShapeType,
    weight: Optional[Tensor],
    bias: Optional[Tensor],
    eps: float,
) -> Tuple[Tensor, Tensor, Tensor]:
    normalized_ndim = len(normalized_shape)
    utils.check(
        normalized_ndim >= 1,
        lambda: "Expected normalized_shape to be at least 1-dimensional, i.e., "
        + "containing at least one element, but got normalized_shape = "
        + str(normalized_shape),
    )
    # torch.Size([1, 2, 3]) == [1, 2, 3] evaluates to False
    # while torch.Size([1, 2, 3]) == (1, 2, 3) is True
    # therefore we use tuple(normalized_shape)
    utils.check(
        weight is None or weight.shape == tuple(normalized_shape),
        lambda: "Expected weight to be of same shape as normalized_shape, but got "
        + "weight of shape "
        + str(weight.shape)  # type: ignore[union-attr]
        + " and normalized_shape = "
        + str(normalized_shape),
    )
    utils.check(
        bias is None or bias.shape == tuple(normalized_shape),
        lambda: "Expected bias to be of same shape as normalized_shape, but got "
        + "bias of shape "
        + str(bias.shape)  # type: ignore[union-attr]
        + " and normalized_shape = "
        + str(normalized_shape),
    )
    utils.check(
        input.ndim >= normalized_ndim
        and input.shape[(input.ndim - normalized_ndim) :] == tuple(normalized_shape),
        lambda: "Given normalized_shape="
        + str(normalized_shape)
        + ", expected input with shape "
        + str(normalized_shape)
        + ", but got input of size "
        + str(input.shape),
    )

    input = input.contiguous()
    if weight is not None:
        weight = weight.contiguous()
    if bias is not None:
        bias = bias.contiguous()

    axis = input.ndim - normalized_ndim
    reduction_dims = list(range(axis, input.ndim))
    out, mean, rstd = _normalize(input, reduction_dims, eps)

    if weight is None and bias is not None:
        out = out + bias
    elif weight is not None and bias is None:
        out = out * weight
    elif weight is not None and bias is not None:
        out = out * weight + bias

    out = _maybe_convert_to_dtype(out, input.dtype)  # type: ignore[assignment]
    if input.device.type == "cpu":
        mean = _maybe_convert_to_dtype(mean, input.dtype)  # type: ignore[assignment]
        rstd = _maybe_convert_to_dtype(rstd, input.dtype)  # type: ignore[assignment]
    return (out, mean, rstd)


# TODO: Adding this as a meta function causes functorch tests to fail when compiled with debug mode.
# test/test_eager_transforms.py::TestFunctionalizeCPU::test_functionalize_fx_transpose_simple_cpu
@register_decomposition(aten.permute)
def permute(a: TensorLikeType, *dims) -> TensorLikeType:
    _permutation = utils.canonicalize_dims(
        a.ndim, utils.extract_dims_from_varargs(dims)
    )
    return prims.transpose(a, _permutation)


# Get the new shape and stride after applying unfold to an input tensor
def _get_unfold_shape_stride(
    a_shape: ShapeType, a_stride: StrideType, dimension: int, size: int, step: int
):
    a_ndim = len(a_shape)
    dim = utils.canonicalize_dim(a_ndim, dimension, wrap_scalar=True)
    max_size = 1 if a_ndim == 0 else a_shape[dim]
    last_stride = 1 if a_ndim == 0 else a_stride[dim]

    utils.check(
        size <= max_size,
        lambda: f"Maximum size for tensor at dimension {dim} is {max_size} but size is {size}",
    )

    utils.check(
        step > 0,
        lambda: f"Step is {step} but must be > 0",
    )

    shape = list(a_shape)
    strides = list(a_stride)
    shape.append(size)
    strides.append(last_stride)
    if dim < a_ndim:
        shape[dim] = (shape[dim] - size) // step + 1
        strides[dim] *= step
    return shape, strides


@register_decomposition(aten.repeat)
def repeat(a: Tensor, *repeat_shape) -> Tensor:
    repeat_shape = utils.extract_shape_from_varargs(repeat_shape, validate=False)
    utils.check(
        len(repeat_shape) >= len(a.shape),
        lambda: "repeat: Number of dimensions of repeat dims can not be smaller than number of dimensions of tensor",
    )

    if len(repeat_shape) == 0:
        return torch.clone(a)

    num_new_dimensions = len(repeat_shape) - a.ndim
    padded_shape = [1] * num_new_dimensions
    for dim_size in a.shape:
        padded_shape.append(dim_size)

    target_shape = tuple(
        padded_size * repeat_size
        for padded_size, repeat_size in zip(padded_shape, repeat_shape)
    )

    # return an empty tensor if one of the repeat_shape dimensions is zero
    if 0 in repeat_shape:
        return torch.empty(
            target_shape,
            dtype=a.dtype,
            device=a.device,
            requires_grad=a.requires_grad,
            memory_format=utils.suggest_memory_format(a),
        )

    urtensor_shape = target_shape
    urtensor_stride = utils.make_contiguous_strides_for(target_shape)
    for dim, dim_size in enumerate(padded_shape):
        # repeat each dimension by using unfold_copy operation
        urtensor_shape, urtensor_stride = _get_unfold_shape_stride(
            urtensor_shape, urtensor_stride, dim, dim_size, max(dim_size, 1)
        )

    # derive permute order by sorting urtensor strides
    enumerated_stride = list(enumerate(urtensor_stride))
    enumerated_stride.sort(key=lambda item: item[1], reverse=True)
    permute_order, sorted_stride = zip(*enumerated_stride)

    # add new and expand dimensions according to urtensor
    repeat_xtensor = a.expand(urtensor_shape)

    # clone tensor to concretize expanded dimensions
    cloned_result = torch.clone(repeat_xtensor)

    # transpose axis so strides are in sorted order
    permuted_result = cloned_result.permute(permute_order)

    # reshape to get contiguous tensor with correct target shape
    return permuted_result.reshape(target_shape)


def _reshape_view_helper(a: TensorLikeType, *shape, allow_copy: bool) -> TensorLikeType:
    # Creates a valid shape
    shape = utils.extract_shape_from_varargs(shape, validate=False)
    # Reshape may be given a shape with a -1 length
    # This indicates that the dimension's length should be inferred
    shape = utils.infer_size(shape, a.numel())

    # Short-circuits if shape is the same
    if tuple(a.shape) == tuple(shape):
        return prims.view_of(a)

    # Special-cases tensors with no elements
    if a.numel() == 0:
        return as_strided(a, shape, utils.make_contiguous_strides_for(shape))

    # Special-cases reshaping zero dim tensors
    if a.ndim == 0:
        _a = a
        for length in shape:
            assert length == 1
            _a = unsqueeze(_a, -1)
        return _a

    # Special-cases reshaping to zero dim tensors
    if len(shape) == 0:
        _a = a
        for length in a.shape:
            assert length == 1
            _a = squeeze(_a, -1)
        return _a

    # Handles general case: a 1+D tensor reshaped into a distinct 1+D shape

    # NOTE [Reshape Algorithm]
    # This algorithm works by attempting to greedily construct the desired dimensions in
    # the output shape, left to right. It does this by, conceptually, accumulating
    # dimensions of the original tensor, also left to right, until the dimension
    # can be constructed using prims.split_dim.
    # The algorithm also has special handling for tail squeezes/unsqueezes, like
    # if a reshape from (5, 5) to (5, 5, 1) or vice versa.
    #
    # This algorithm does not flatten the original tensor and then split dims as appropriate
    # because that would create copies more often than this algorithm. flatten is the only
    # operation below which can create a view or a copy, and while it prefers creating
    # views it may sometimes create a copy if the tensor's strides do not permit a view.
    # As a result, this algorithm tries to minimize flattening.
    #
    # Note that a better version of this algorithm may exist. Regions which could be
    # flattened without creating a copy can be identified in advance, and that might
    # allow fewer flatten calls or faster short-circuiting to make a copy.
    idx = 0
    a_ = a
    for length in shape:
        # Handles tail unsqueezes
        if idx >= a_.ndim:
            assert length == 1
            last_dim = a_.ndim - 1
            # NOTE: using split_dim instead of unsqueeze may seem silly here,
            # but it's necessary to get the strides correct
            a_ = prims.split_dim(a_, last_dim, a_.shape[last_dim])
            idx = idx + 1
            continue

        # Skips dimensions that are already the correct length
        if length == a_.shape[idx]:
            idx = idx + 1
            continue

        # Gathers enough original dimensions such that this new dimension can be created
        # Note that this accumulation will terminate because we've verified a and the shape
        # specify the same number of elements above
        accum = a_.shape[idx]
        end = idx
        while accum % length != 0:
            end = end + 1
            accum = accum * a_.shape[end]
        if end != idx:
            # NOTE: in this case multiple dimensions must be flatten to create the desired dimension
            # This flattening is why reshape sometimes creates a copy -- because flattening
            # may return a view of a copy

            # Checks if collapse can be a view and short-circuits to copying reshape if it can't
            new_shape, new_strides = prims._collapse_view_helper(a_, idx, end + 1)
            if new_shape is None:
                if allow_copy:
                    return prims.reshape(a, shape)

                msg = "Cannot view a tensor with shape {0} and strides {1} as a tensor with shape {2}!".format(
                    a.shape, a.stride(), shape
                )
                raise ValueError(msg)

            a_ = flatten(a_, idx, end)

        # Splits the (possibly flattened) dimension to create the desired dim length
        if accum != length:
            a_ = prims.split_dim(a_, idx, length)

        idx = idx + 1

    # Squeezes tail
    while idx < a_.ndim:
        assert a_.shape[idx] == 1
        a_ = squeeze(a_, idx)

    return a_


# CompositeImplicitAutograd - don't register decomp
# NOTE: shape is a vararg because Tensor.reshape can be called with as
# Tensor.reshape(a, b, c) or Tensor.reshape((a, b, c)) Function call
# torch.reshape doesn't support unpacked shapes
def reshape(a: TensorLikeType, *shape: ShapeType) -> TensorLikeType:
    return _reshape_view_helper(a, *shape, allow_copy=True)


# CompositeImplicitAutograd - don't register decomp
def reshape_as(self: TensorLikeType, other: TensorLikeType) -> TensorLikeType:
    return self.reshape(other.size())


@register_decomposition(aten.roll)
def roll(
    a: TensorLikeType, shifts: DimsType, dims: DimsType = tuple()
) -> TensorLikeType:
    """Reference implementation of :func:`torch.roll`."""
    dims = utils.canonicalize_dims(a.ndim, dims)
    # ATen specifies int[1] type for shifts and dims which expands integers to tuples of length 1
    if not isinstance(shifts, Iterable):
        shifts = (shifts,)
    if not isinstance(dims, Iterable):
        dims = (dims,)

    # Avoid modulo by zero
    if a.numel() == 0:
        # Keeping this as ref for now as FakeTensor runs into some issues with complex tensors
        return clone(a)

    len_shifts = len(shifts)
    len_dims = len(dims)
    if len_shifts != 1 or len_dims != 1:
        if len_shifts == 0:
            raise RuntimeError("`shifts` required")
        # Takes care of the case when dims is not specified (default)
        # By default, the tensor is flattened before shifting, after which the original shape is restored
        if len_dims == 0 and len_shifts == 1:
            return torch.roll(torch.flatten(a), shifts, 0).view(a.shape)
        if len_shifts != len_dims:
            raise RuntimeError(
                f"shifts and dimensions must align. shifts: {len_shifts}, dims: {len_dims}"
            )
        assert len_dims > 1
        tail_shifts = shifts[1:]
        tail_dims = dims[1:]
        first_dim_rolled = torch.roll(a, shifts[0], dims[0])
        return torch.roll(first_dim_rolled, tail_shifts, tail_dims)

    # This path is taken when only one dimension is rolled
    # For example to get `first_dim_rolled` above
    dim = dims[0]
    size = a.shape[dim]
    start = (size - shifts[0]) % size
    t0 = torch.narrow(a, dim, start, size - start)
    t1 = torch.narrow(a, dim, 0, start)
    return torch.cat((t0, t1), dim)


@register_decomposition(aten.rot90)
def rot90(
    a: TensorLikeType, k: int = 1, dims: DimsSequenceType = (0, 1)
) -> TensorLikeType:
    """Reference implementation of :func:`torch.rot90`."""
    if len(dims) != 2:
        raise RuntimeError(
            f"expected total rotation dims == 2, but got dims = {len(dims)}"
        )
    if a.ndim < 2:
        raise RuntimeError(f"expected total dims >= 2, but got total dims = {a.ndim}")

    # Do this after the initial checks to be compatible with the behavior in
    # core.
    dims = utils.canonicalize_dims(a.ndim, dims)

    if dims[0] == dims[1]:
        raise RuntimeError(
            f"expected rotation dims to be different, but got dim0 = {dims[0]} and dim1 = {dims[1]}"
        )
    k = k % 4  # Rotation direction is from the second towards the first axis for k < 0
    if k == 1:
        return torch.transpose(torch.flip(a, (dims[1],)), dims[0], dims[1])
    elif k == 2:
        return torch.flip(a, dims)
    elif k == 3:
        return torch.transpose(torch.flip(a, (dims[0],)), dims[0], dims[1])
    else:
        return clone(a, memory_format=torch.contiguous_format)


def _check_stack_inputs(tensors: TensorSequenceType) -> None:
    entry_shape = tensors[0].shape
    for i in range(1, len(tensors)):
        assert tensors[i].shape == entry_shape, (
            f"stack expects each tensor to be equal size, but got {entry_shape} at entry 0"
            f"and {tensors[i].shape} at entry {i}"
        )


@register_decomposition(aten.stack)
@out_wrapper()
def stack(tensors: TensorSequenceType, dim: int = 0) -> TensorLikeType:
    assert len(tensors) > 0, "stack expects a non-empty TensorList"
    wrapped_dim = utils.canonicalize_dim(tensors[0].ndim + 1, dim)
    # Refs need sparse support to check other condition
    if wrapped_dim < tensors[0].ndim:  # and not tensors[0].is_sparse:
        _check_stack_inputs(tensors)
        result_sizes = list(tensors[0].shape)
        result_sizes.insert(wrapped_dim, len(tensors))
        out = torch.cat(tensors, wrapped_dim)
        return out.view(result_sizes)

    # If dim == tensors[0].ndim, view cannot efficiently handle it
    return torch.cat([t.unsqueeze(wrapped_dim) for t in tensors], dim)


# CompositeImplicitAutograd - don't register decomp
@out_wrapper()
def softmax(
    a: TensorLikeType,
    dim: int,
    dtype: Optional[torch.dtype] = None,
) -> TensorLikeType:
    result_dtype = dtype or a.dtype
    computation_dtype = utils.get_computation_dtype(result_dtype)
    a_ = _maybe_convert_to_dtype(a, computation_dtype)
    if a.numel() == 0:
        a_exp = exp(a_)
    else:
        a_max = amax(a_, dim, keepdim=True)
        a_exp = exp(a_ - a_max)
    return _maybe_convert_to_dtype(
        true_divide(a_exp, sum(a_exp, dim, keepdim=True)), result_dtype
    )  # type: ignore[return-value]


# CompositeImplicitAutograd - don't register decomp
@out_wrapper()
def hstack(tensors: TensorSequenceType) -> TensorLikeType:
    check(len(tensors) > 0, lambda: "hstack expects a non-empty TensorList")
    aligned_tensors = atleast_1d(*tensors)
    if aligned_tensors[0].ndim == 1:
        return cat(aligned_tensors, 0)
    return cat(aligned_tensors, 1)


# CompositeImplicitAutograd - don't register decomp
@out_wrapper()
def vstack(tensors: TensorSequenceType) -> TensorLikeType:
    check(len(tensors) > 0, lambda: "vstack expects a non-empty TensorList")
    aligned_tensors = atleast_2d(*tensors)
    return cat(aligned_tensors, 0)


# CompositeImplicitAutograd - don't register decomp
def unflatten(a: TensorLikeType, dim: int, sizes: ShapeType) -> TensorLikeType:
    dim = utils.canonicalize_dim(a.ndim, dim)
    utils.check(len(sizes) != 0, lambda: "unflatten: sizes must be non-empty")
    return a.view(tuple(a.shape[:dim]) + tuple(sizes) + tuple(a.shape[dim + 1 :]))


@register_decomposition(aten.unbind)
def unbind(t: TensorLikeType, dim: int = 0) -> TensorSequenceType:
    dim = utils.canonicalize_dim(t.ndim, dim)
    check(
        len(t.shape) > 0,
        lambda: "Dimension specified as 0 but tensor has no dimensions",
        IndexError,
    )
    return tuple(
        torch.squeeze(s, dim) for s in torch.tensor_split(t, t.shape[dim], dim)
    )


@out_wrapper()
def index_copy(x: TensorLike, dim: int, index: TensorLike, tensor: TensorLike):
    return x.clone(memory_format=torch.contiguous_format).index_copy_(
        dim, index, tensor
    )


def index_copy_(x: TensorLike, dim: int, index: TensorLike, tensor: TensorLike):
    dim = utils.canonicalize_dims(x.ndim, dim)
    utils.check(
        index.ndim <= 1,
        lambda: f"Index should have dimension 1 or 0 (got {index.ndim})",
    )
    # Treat scalars as elements of \R^1
    y = x.unsqueeze(0) if x.ndim == 0 else x
    idx = (slice(None),) * dim + (index,)
    y[idx] = tensor
    return x


@register_decomposition(aten.index_fill)
def index_fill(
    x: TensorLike, dim: int, index: TensorLike, value: Union[NumberType, TensorLike]
):
    return _index_fill(x, dim, index, value, inplace=False)


@register_decomposition(aten.index_fill_)
def index_fill_(
    x: TensorLike, dim: int, index: TensorLike, value: Union[NumberType, TensorLike]
):
    return _index_fill(x, dim, index, value, inplace=True)


def _index_fill(
    x: TensorLike,
    dim: int,
    index: TensorLike,
    value: Union[NumberType, TensorLike],
    *,
    inplace: bool,
):
    utils.check(
        index.ndim <= 1,
        lambda: f"Index should have dimension 1 or 0 (got {index.ndim})",
    )
    if isinstance(value, TensorLike):
        utils.check(
            value.ndim == 0,
            lambda: "Only supports 0-dimensional value tensor. "  # type: ignore[union-attr]
            f"Got a tensor with {value.ndim} dimensions.",
        )  # type: ignore[arg-type]
    else:
        value = torch.scalar_tensor(
            value, dtype=x.dtype, layout=x.layout, device=x.device  # type: ignore[arg-type]
        )

    # index_copy has some unnecessary preconditions when x is a scalar. We do this to work through them
    zero_dim = x.ndim == 0
    y = x.unsqueeze(0) if zero_dim else x
    # index_copy does not broadcast on value so we have to do it manually
    shape = list(y.shape)
    shape[dim] = index.numel()
    value = value.expand(shape)
    index_copy = Tensor.index_copy_ if inplace else torch.index_copy
    out = index_copy(y, dim, index, value)  # type: ignore[operator]
    if inplace:
        return x
    else:
        if zero_dim:
            # The clone is necessary so that it returns a fresh tensor rather than a view
            out = out.squeeze(0).clone()
        # index_fill preserves the strides. index_copy always returns contiguous tensors
        if out.stride() != x.stride():
            new_out = torch.empty_like(x)
            new_out.copy_(out)
            out = new_out
        return out


@out_wrapper()
def index_add(
    x: TensorLike,
    dim: int,
    index: TensorLike,
    tensor: TensorLike,
    *,
    alpha: NumberType = 1,
):
    # index_add always returns a new contiguous tensor
    return x.clone(memory_format=torch.contiguous_format).index_add_(
        dim, index, tensor, alpha=alpha  # type: ignore[arg-type]
    )


@register_decomposition(aten.index_select)
@out_wrapper()
def index_select(x: TensorLike, dim: int, index: TensorLike):
    dim = utils.canonicalize_dims(x.ndim, dim)
    utils.check(
        index.ndim <= 1,
        lambda: f"Index should have dimension 1 or 0 (got {index.ndim})",
    )
    if index.ndim == 0:
        index = index.unsqueeze(0)
    if x.ndim == 0:
        # Treat scalars as elements of \R^1
        # We cannot use x[idx] here as it accesses item() (??), hence this awkward construction
        return torch.empty_like(x).index_copy(0, index, x.expand_as(index))

    idx = (slice(None),) * dim + (index,)
    return x[idx]


@register_decomposition(aten.squeeze)
def squeeze(a: TensorLikeType, dim: Optional[DimsType] = None) -> TensorLikeType:
    if dim is None:
        dims = tuple(idx for idx, size in enumerate(a.shape) if size == 1)
        return prims.squeeze(a, dims) if dims else prims.view_of(a)

    ndim = a.ndim
    dim = utils.canonicalize_dims(ndim, dim)
    dims = (dim,) if isinstance(dim, Dim) else dim
    # Short-circuits if the tensor has no dimensions
    if ndim == 0:
        assert len(dims) == 0 or dims == (0,)
        return prims.view_of(a)

    # Note: squeeze does not modify tensors when the given dim is not a dimension of length 1
    dims = tuple(d for d in dims if a.shape[d] == 1)
    return prims.squeeze(a, dims) if dims else prims.view_of(a)


# Note: does not work with TensorMetas because of data-dependent control-flow
# CompositeImplicitAutograd - don't register decomp
def tensor_split(
    a: TensorLikeType,
    indices_or_sections: Union[Tensor, DimsType],
    dim: int = 0,
) -> Tuple[TensorLikeType, ...]:
    _dim = utils.canonicalize_dim(a.ndim, dim)
    if a.ndim == 0:
        msg = "tensor_split: received a rank zero tensor, but expected a tensor of rank one or greater!"
        raise ValueError(msg)

    # If indices_or_sections is a tensor, it must be a CPU Long tensor
    if isinstance(indices_or_sections, TensorLike):
        if not indices_or_sections.device.type == "cpu":
            msg = "tensor_split: if indices_or_sections is a tensor it must be on the CPU, but received one on {0}".format(
                indices_or_sections.device
            )
            raise ValueError(msg)
        if indices_or_sections.dtype != torch.long:
            msg = "tensor_split: if indices_or_sections is a tensor it must have long dtype, "
            " but received one with dtype {0}".format(indices_or_sections.dtype)
            raise ValueError(msg)

    # Case 0 -- indices_or_sections is an integer or a scalar tensor n and a is split along dim into n parts of equal-ish length
    if isinstance(indices_or_sections, IntLike) or (
        isinstance(indices_or_sections, TensorLike) and indices_or_sections.ndim == 0
    ):
        sections: int = (
            indices_or_sections  # type: ignore[assignment]
            if isinstance(indices_or_sections, Number)
            else indices_or_sections.item()
        )

        if sections <= 0:
            msg = "tensor_split: number of sections must be greater than 0, but was {0}".format(
                sections
            )
            raise ValueError(msg)

        splits = []
        dim_size = a.shape[_dim]
        min_split_size = math.floor(dim_size / sections)
        num_splits_one_extra = dim_size % sections
        start_idx = 0
        for split_idx in range(sections):
            split_size = (
                min_split_size + 1
                if (split_idx < num_splits_one_extra)
                else min_split_size
            )
            s = prims.slice_in_dim(a, start_idx, start_idx + split_size, axis=_dim)
            splits.append(s)
            start_idx = start_idx + split_size

        return tuple(splits)
    # Case 1 -- indices_or_sections is a sequence of integers or a 1D tensor describing the splits
    else:
        indices = indices_or_sections
        if isinstance(indices_or_sections, TensorLike):
            if indices_or_sections.ndim != 1:
                msg = "tensor_split: non-scalar indices_or_sections tensors must have only one dimension, "
                "but received a tensor with {0} dimensions".format(
                    indices_or_sections.ndim
                )
                raise ValueError(msg)

            indices = indices_or_sections.tolist()

        splits = []
        start_idx = 0
        for x in indices:
            splits.append(prims.slice_in_dim(a, start_idx, x, axis=_dim))
            start_idx = x
        splits.append(prims.slice_in_dim(a, start_idx, a.shape[_dim], axis=_dim))
        return tuple(splits)


# CompositeImplicitAutograd - don't register decomp
def hsplit(
    a: TensorLikeType, indices_or_sections: DimsType
) -> Tuple[TensorLikeType, ...]:
    check(
        a.ndim >= 1,
        lambda: (
            "torch.hsplit requires a tensor with at least 1 dimension, but got a tensor with "
            + str(a.ndim)
            + " dimensions!"
        ),
    )
    dim = 0 if a.ndim == 1 else 1
    if isinstance(indices_or_sections, IntLike):
        split_size = indices_or_sections
        check(
            (split_size != 0 and a.shape[dim] % split_size == 0),
            lambda: (
                "torch.hsplit attempted to split along dimension "
                + str(dim)
                + ", but the size of the dimension "
                + str(a.shape[dim])
                + " is not divisible by the split_size "
                + str(split_size)
                + "!"
            ),
        )
        return tensor_split(a, split_size, dim)

    check(
        isinstance(indices_or_sections, (list, tuple)),
        lambda: (
            "hsplit(): received an invalid combination of arguments. "
            "Expected indices_or_sections to be of type int, list of ints or tuple of ints "
            f"but got type {type(indices_or_sections)}"
        ),
        exc_type=TypeError,
    )

    split_sizes = indices_or_sections
    return tensor_split(a, split_sizes, dim)


# CompositeImplicitAutograd - don't register decomp
def vsplit(
    a: TensorLikeType, indices_or_sections: DimsType
) -> Tuple[TensorLikeType, ...]:
    check(
        a.ndim >= 2,
        lambda: (
            "torch.vsplit requires a tensor with at least 2 dimension, but got a tensor with "
            + str(a.ndim)
            + " dimensions!"
        ),
    )
    if isinstance(indices_or_sections, IntLike):
        split_size = indices_or_sections
        check(
            (split_size != 0 and a.shape[0] % split_size == 0),
            lambda: (
                f"torch.vsplit attempted to split along dimension 0"
                f", but the size of the dimension "
                f"{a.shape[0]}"
                f" is not divisible by the split_size "
                f"{split_size}"
                f"!"
            ),
        )
        return tensor_split(a, split_size, 0)

    check(
        isinstance(indices_or_sections, (list, tuple)),
        lambda: (
            "vsplit(): received an invalid combination of arguments. "
            "Expected indices_or_sections to be of type int, list of ints or tuple of ints "
            f"but got type {type(indices_or_sections)}"
        ),
        exc_type=TypeError,
    )

    split_sizes = indices_or_sections
    return tensor_split(a, split_sizes, 0)


@register_decomposition(aten.diag.out)
@out_wrapper()
def diag(
    self: TensorLikeType,
    offset: int = 0,
) -> TensorLikeType:
    ndim = self.dim()
    utils.check(
        ndim in (1, 2), lambda: f"diag(): Supports 1D or 2D tensors. Got {ndim}D"
    )
    if ndim == 1:
        return torch.diag_embed(self, offset)
    else:
        return torch.diagonal_copy(self, offset)


@register_decomposition(aten.diagonal_scatter)
@out_wrapper()
def diagonal_scatter(
    input: TensorLikeType,
    src: TensorLikeType,
    offset: int = 0,
    dim1: int = 0,
    dim2: int = 1,
) -> TensorLikeType:
    out = utils.clone_preserve_strides(input)
    diag = out.diagonal(offset, dim1, dim2)
    check(
        diag.shape == src.shape,
        lambda: "expected src to have a size equal to the diagonal of the input."
        f"Got {src.shape} for a diagonal of shape {diag.shape}",
    )
    copy_to(diag, src)
    return out


@register_decomposition(aten.diagonal)
def diagonal(
    self: TensorLikeType,
    offset: int = 0,
    dim1: int = 0,
    dim2: int = 1,
) -> TensorLikeType:
    """
    Reference implementation of torch.diagonal
    """
    num_dims = self.dim()
    dim1 = utils.canonicalize_dim(idx=dim1, rank=num_dims)
    dim2 = utils.canonicalize_dim(idx=dim2, rank=num_dims)

    check(
        dim1 != dim2, lambda: f"diagonal dimensions cannot be identical {dim1}, {dim2}"
    )

    storage_offset = self.storage_offset()

    if offset >= 0:
        diag_size = max(min(self.size()[dim1], self.size()[dim2] - offset), 0)
    else:
        diag_size = max(min(self.size()[dim1] + offset, self.size()[dim2]), 0)

    if diag_size > 0:
        if offset >= 0:
            storage_offset += offset * self.stride()[dim2]
        else:
            storage_offset -= offset * self.stride()[dim1]

    sizes = [s for i, s in enumerate(self.size()) if i not in (dim1, dim2)]
    sizes.append(diag_size)

    strides = [s for i, s in enumerate(self.stride()) if i not in (dim1, dim2)]
    strides.append(self.stride()[dim1] + self.stride()[dim2])

    result = self.as_strided(size=sizes, stride=strides, storage_offset=storage_offset)

    return result


diagonal_copy = _make_copy_from_view(diagonal)


@register_decomposition(aten.diag_embed)
@out_wrapper()
def diag_embed(
    t: TensorLikeType,
    offset: int = 0,
    dim1: int = -2,
    dim2: int = -1,
) -> TensorLikeType:
    """
    Reference implementation of torch.diag_embed
    """
    # as per the docs, exchanging dims is equivalent to changing the sign of
    # offset
    if dim1 > dim2:
        dim1, dim2 = dim2, dim1
        offset = -offset

    # convert from negative dims
    rank = t.ndim + 1
    dim1 = utils.canonicalize_dim(rank=rank, idx=dim1)
    dim2 = utils.canonicalize_dim(rank=rank, idx=dim2)

    check(
        dim1 != dim2, lambda: f"diagonal dimensions cannot be identical {dim1}, {dim2}"
    )

    # as per the docs, the size of last dim is placed at dim1 and dim2
    last_dim = t.size(-1)

    if offset != 0:
        # add padding to match the new size
        t_shape = list(t.shape)
        t_shape[-1] = builtins.abs(offset)
        z = torch.zeros(t_shape, dtype=t.dtype, device=t.device, requires_grad=False)
        pair = (z, t) if offset > 0 else (t, z)
        t = torch.cat(pair, dim=-1)
        # make sure the diagonal always has the same size
        last_dim += builtins.abs(offset)

    # preserve original data, but place 1 at dim1 and move last dim to dim2
    t = t.unsqueeze(dim1).movedim(-1, dim2)

    # generate ranges shifting indices based on offset
    a_range = torch.arange(last_dim, device=t.device, dtype=torch.int64)
    b_range = torch.arange(
        offset, last_dim + offset, device=t.device, dtype=torch.int64
    )

    # broadcast
    cond = a_range == b_range.unsqueeze(-1)
    cond_shape = [last_dim if i in (dim1, dim2) else 1 for i in range(len(t.shape))]
    cond = cond.reshape(cond_shape)

    # aten.diag_embed always returns a new contiguous tensor
    # contiguous() is needed to correctly model the output stride
    return utils.mask_tensor(cond, t).contiguous()


# CompositeImplicitAutograd - don't register decomp
def dsplit(a: TensorLikeType, sections: DimsType) -> TensorSequenceType:
    if a.ndim < 3:
        raise RuntimeError(
            f"torch.dsplit requires a tensor with at least 3 dimension, but got a tensor with {a.ndim} dimensions!"
        )
    if isinstance(sections, IntLike) and (sections == 0 or a.shape[2] % sections != 0):
        raise RuntimeError(
            "torch.dsplit attempted to split along dimension 2, "
            + f"but the size of the dimension {a.shape[2]} is not divisible by the split_size {sections}!"
        )
    return tensor_split(a, sections, 2)


@register_decomposition(aten.t.default)
def t(a: TensorLikeType):
    # TODO: Add sparse support
    # if a.is_sparse:
    #     sparse_dim = a.sparse_dim()
    #     dense_dim = a.dense_dim()
    #     if not (sparse_dim <= 2 and dense_dim == 0):
    #         raise RuntimeError(
    #             f"t() expects a tensor with <= 2 sparse and 0 dense dimensions, but got {sparse_dim} sparse and"
    #             f"{dense_dim} dense dimensions"
    #         )
    if a.ndim > 2:
        raise RuntimeError(
            f"t() expects a tensor with <= 2 dimensions, but self is {a.ndim}D"
        )
    return torch.transpose(a, 0, 0 if a.ndim < 2 else 1)


# CompositeImplicitAutograd - don't register decomp
def T(a: TensorLikeType) -> TensorLikeType:
    # n != 2 && n != 0 is deprecated in regular PyTorch.
    check(
        a.ndim in (0, 2),
        lambda: (
            "The use of `x.T` on tensors of dimension other than 0 or 2 "
            "to reverse their shape is not supported."
        ),
    )
    return a.t()


@register_decomposition(aten.alias)
def alias(a: TensorLikeType) -> TensorLikeType:
    return prims.view_of(a)


@register_decomposition(aten.transpose)
def transpose(a: TensorLikeType, dim0: int, dim1: int) -> TensorLikeType:
    _dim0, _dim1 = utils.canonicalize_dims(a.ndim, (dim0, dim1))  # type: ignore[misc]

    if a.ndim <= 1 or dim0 == dim1:
        return aten.alias.default(a)

    _permutation = list(range(0, a.ndim))
    _permutation[_dim0] = _dim1
    _permutation[_dim1] = _dim0
    return torch.permute(a, _permutation)


# Aliases for transpose
swap_axes = transpose


@register_decomposition(aten.unfold)
def unfold(
    self: TensorLikeType, dimension: int, size: int, step: int
) -> TensorLikeType:
    shape, strides = _get_unfold_shape_stride(
        self.shape, self.stride(), dimension, size, step
    )
    return self.as_strided(shape, strides)


@register_decomposition(aten.unfold_copy)
@out_wrapper()
def unfold_copy(self: TensorLikeType, dimension: int, size: int, step: int):
    return self.unfold(dimension, size, step).clone(
        memory_format=torch.contiguous_format
    )


@register_decomposition(aten.cumsum)
def cumsum(
    a: TensorLikeType,
    dim: int,
    *,
    keepdim: bool = False,
    dtype: Optional[torch.dtype] = None,
    out: Optional[Tensor] = None,
) -> TensorLikeType:
    # We implement all the kwargs of a reduction. ATen just handles dtype
    # nb. This decomposition may not be as efficient as a backend-specific implementation
    ndim = a.ndim
    dim = utils.canonicalize_dim(ndim, dim)
    if ndim == 0:
        return sum(a.unsqueeze(0), dim=0, keepdim=keepdim, dtype=dtype, out=out)
    a = a.unsqueeze(dim + 1)
    rg = torch.arange(a.shape[dim], device=a.device)
    mask = rg.unsqueeze(1) <= rg
    for _ in range(ndim - dim - 1):
        mask = mask.unsqueeze(-1)
    masked_a = utils.mask_tensor(mask, a)
    return sum(masked_a, dim=dim, keepdim=keepdim, dtype=dtype, out=out)


# Note: although squeeze is documented as having the out= kwarg it doesn't
@register_decomposition(aten.unsqueeze)
def unsqueeze(a: TensorLikeType, dim: int) -> TensorLikeType:
    # Note that unsqueeze canonicalizes with rank + 1 because it allows
    # a new innermost dimension to be specified
    ndim = a.ndim + 1
    dim = utils.canonicalize_dim(ndim, dim)
    return prims.expand_dims(a, (dim,), ndim=ndim)


# NOTE: shape is a vararg because Tensor.reshape can be called with as
# Tensor.view(a, b, c) or Tensor.view((a, b, c)) Function call torch.view
# doesn't support unpacked shapes
# TODO: Turn this into a decomposition (currently fails on reshape meta tests)
@register_decomposition(aten.view)
def view(a: TensorLikeType, *shape: ShapeType) -> TensorLikeType:
    return _reshape_view_helper(a, *shape, allow_copy=False)


# CompositeImplicitAutograd - don't register decomp
def view_as(self: TensorLikeType, other: TensorLikeType) -> TensorLikeType:
    return self.view(other.size())


# CompositeImplicitAutograd - don't register decomp
def ravel(a: TensorLikeType) -> TensorLikeType:
    return reshape(a, (-1,))


@register_decomposition(aten.empty.memory_format)
@out_wrapper()
def empty(
    *shape,
    dtype: Optional[torch.dtype] = None,
    layout: torch.layout = torch.strided,
    device: Optional[torch.device] = None,
    requires_grad: bool = False,
    pin_memory: bool = False,
    memory_format: torch.memory_format = torch.contiguous_format,
) -> TensorLikeType:
    check(
        memory_format != torch.preserve_format,
        lambda: "torch.empty: the Preserve memory format is not supported",
    )

    shape = utils.extract_shape_from_varargs(shape)

    if memory_format == torch.contiguous_format:
        strides = utils.make_contiguous_strides_for(shape)
    elif memory_format == torch.channels_last_3d:
        strides = utils.make_channels_last_3d_strides_for(shape)
    else:  # memory_format == torch.channels_last
        check(
            memory_format == torch.channels_last,
            lambda: f"torch.empty: received an unknown memory format {memory_format}!",
        )
        strides = utils.make_channels_last_2d_strides_for(shape)

    return torch.empty_strided(
        shape,
        strides,
        dtype=dtype,
        layout=layout,
        device=device,
        pin_memory=pin_memory,
        requires_grad=requires_grad,
    )


@register_decomposition(aten.new_empty)
def new_empty(
    a: TensorLikeType,
    size: ShapeType,
    *,
    dtype: Optional[torch.dtype] = None,
    layout: Optional[torch.layout] = None,
    device: Optional[torch.device] = None,
    pin_memory: bool = False,
) -> TensorLikeType:

    dtype = a.dtype if dtype is None else dtype
    layout = a.layout if layout is None else layout
    device = a.device if device is None else device

    return torch.empty(
        size,
        dtype=dtype,
        device=device,
        pin_memory=pin_memory,
        layout=layout,
    )


@register_decomposition(aten.new_empty_strided)
def new_empty_strided(
    a: TensorLikeType,
    size: ShapeType,
    stride: StrideType,
    *,
    dtype: Optional[torch.dtype] = None,
    layout: Optional[torch.layout] = None,
    device: Optional[torch.device] = None,
    pin_memory: bool = False,
) -> TensorLikeType:
    """
    Reference implementation of torch.Tensor.new_empty_strided
    """

    dtype = a.dtype if dtype is None else dtype
    layout = a.layout if layout is None else layout
    device = a.device if device is None else device

    return torch.empty_strided(
        size,
        stride,
        dtype=dtype,
        device=device,
        pin_memory=pin_memory,
        layout=layout,
    )


@register_decomposition(aten.zeros.default)
@out_wrapper()
def zeros(
    *size,
    dtype: Optional[torch.dtype] = None,
    layout: torch.layout = torch.strided,
    device: Optional[torch.device] = None,
    pin_memory: bool = False,
    requires_grad: bool = False,
) -> TensorLikeType:
    size = utils.extract_shape_from_varargs(size)

    if dtype is None:
        dtype = torch.get_default_dtype()

    return torch.full(
        size,
        False if dtype == torch.bool else 0,
        dtype=dtype,
        layout=layout,
        device=device,
        pin_memory=pin_memory,
        requires_grad=requires_grad,
    )


@register_decomposition(aten.new_zeros)
def new_zeros(
    a: TensorLikeType,
    size: ShapeType,
    *,
    dtype: Optional[torch.dtype] = None,
    layout: Optional[torch.layout] = None,
    device: Optional[torch.device] = None,
    pin_memory: bool = False,
    requires_grad: bool = False,
) -> TensorLikeType:
    dtype = a.dtype if dtype is None else dtype
    layout = a.layout if layout is None else layout
    device = a.device if device is None else device

    return torch.full(
        size,
        False if (dtype or a.dtype) == torch.bool else 0,
        dtype=dtype,
        layout=layout,
        device=device,
        pin_memory=pin_memory,
        requires_grad=requires_grad,
    )


@register_decomposition(aten.ones.default)
@out_wrapper()
def ones(
    *size,
    dtype: Optional[torch.dtype] = None,
    layout: torch.layout = torch.strided,
    device: Optional[torch.device] = None,
    pin_memory: bool = False,
    requires_grad: bool = False,
) -> TensorLikeType:
    size = utils.extract_shape_from_varargs(size)

    if dtype is None:
        dtype = torch.get_default_dtype()

    return torch.full(
        size,
        True if dtype == torch.bool else 1,
        dtype=dtype,
        layout=layout,
        device=device,
        pin_memory=pin_memory,
        requires_grad=requires_grad,
    )


@register_decomposition(aten.new_ones)
def new_ones(
    a: TensorLikeType,
    size: ShapeType,
    *,
    dtype: Optional[torch.dtype] = None,
    layout: Optional[torch.layout] = None,
    device: Optional[torch.device] = None,
    pin_memory: bool = False,
    requires_grad: bool = False,
) -> TensorLikeType:
    dtype = a.dtype if dtype is None else dtype
    layout = a.layout if layout is None else layout
    device = a.device if device is None else device

    return torch.full(
        size,
        True if (dtype or a.dtype) == torch.bool else 1,
        dtype=dtype,
        layout=layout,
        device=device,
        pin_memory=pin_memory,
        requires_grad=requires_grad,
    )


@register_decomposition(aten.new_full)
def new_full(
    a: TensorLikeType,
    size: ShapeType,
    fill_value: Union[int, float, bool],
    *,
    dtype: Optional[torch.dtype] = None,
    layout: Optional[torch.layout] = None,
    device: Optional[torch.device] = None,
    pin_memory: bool = False,
) -> TensorLikeType:
    dtype = a.dtype if dtype is None else dtype
    layout = a.layout if layout is None else layout
    device = a.device if device is None else device

    return torch.full(
        size,
        fill_value,
        dtype=dtype,
        layout=layout,
        device=device,
        pin_memory=pin_memory,
    )


@register_decomposition(aten.empty_like)
def empty_like(
    a: TensorLikeType,
    *,
    dtype: Optional[torch.dtype] = None,
    device: Optional[torch.device] = None,
    layout: Optional[torch.layout] = None,
    pin_memory: bool = False,
    requires_grad: bool = False,
    memory_format: torch.memory_format = torch.preserve_format,
) -> TensorLikeType:

    dtype = a.dtype if dtype is None else dtype
    layout = a.layout if layout is None else layout
    device = a.device if device is None else device

    strides: Tuple[int, ...]

    if memory_format != torch.preserve_format:
        return torch.empty(
            a.shape,
            dtype=dtype,
            layout=layout,
            device=device,
            requires_grad=requires_grad,
            pin_memory=pin_memory,
            memory_format=memory_format,
        )

    # memory_format == torch.preserve_format
    strides = utils.compute_elementwise_output_strides(a)
    return torch.empty_strided(
        a.shape,
        strides,
        dtype=dtype,
        layout=layout,
        device=device,
        pin_memory=pin_memory,
        requires_grad=requires_grad,
    )


@register_decomposition(aten.arange)
@out_wrapper()
def arange(
    start: NumberType = 0,
    end: Optional[NumberType] = None,
    step: NumberType = 1,
    *,
    dtype: Optional[torch.dtype] = None,
    layout: torch.layout = torch.strided,
    device: Optional[torch.device] = None,
    pin_memory: bool = False,
    requires_grad: bool = False,
) -> TensorLikeType:
    utils.check_layout(layout)
    utils.check_pin_memory(pin_memory)
    device = torch.device(utils.device_or_default(device))

    assert not isinstance(start, complex)
    assert not isinstance(end, complex)
    assert not isinstance(step, complex)

    # Case: torch.arange(5)
    if end is None:
        end = start
        start = 0
    utils.check(step != 0, lambda: "step must be nonzero")
    utils.check(
        (step > 0 and end >= start) or (step < 0 and end <= start),
        lambda: "upper bound and lower bound inconsistent with step sign",
    )

    def is_finite(x):
        return not isinstance(x, FloatWithoutSymFloat) or math.isfinite(x)

    utils.check(
        is_finite(start) and is_finite(end),
        lambda: f"unsupported range: {start} -> {end}",
    )
    utils.check(
        is_finite(step),
        lambda: f"step must be finite but got {step}",
    )

    if dtype is None:
        args = (start, end, step)
        integer_args = builtins.all(isinstance(arg, IntLike) for arg in args)
        dtype = torch.int64 if integer_args else torch.get_default_dtype()

    is_integer = utils.is_integer_dtype(dtype)
    if is_integer:
        xstart = sym_int(start)
        xend = sym_int(end)
        xstep = sym_int(step)

    # For int64 we truncate arguments to int before calculating length, but
    # other integral dtypes we don't. Weird... but needed to match ATen shapes.
    if dtype == torch.int64:
        length = math.ceil((xend - xstart) / xstep)
    else:
        length = math.ceil((end - start) / step)

    if is_integer:
        return prims.iota(
            length,
            start=xstart,
            step=xstep,
            dtype=dtype,
            device=device,
            requires_grad=requires_grad,
        )

    computation_dtype = utils.get_acc_type(dtype, device)
    index = prims.iota(
        length,
        start=0,
        step=1,
        dtype=torch.int64,
        device=device,
        requires_grad=False,
    )
    index = _maybe_convert_to_dtype(index, computation_dtype)
    result = start + step * index
    result = _maybe_convert_to_dtype(result, dtype)

    if requires_grad:
        result.requires_grad_(True)
    return result


@register_decomposition(aten.lerp)
@out_wrapper()
@elementwise_type_promotion_wrapper(
    type_promoting_args=("start", "end", "weight"),
    type_promotion_kind=ELEMENTWISE_TYPE_PROMOTION_KIND.DEFAULT,
)
def lerp(start: Tensor, end: Tensor, weight: Union[Tensor, NumberType]):
    inputs = [start, end]
    if isinstance(weight, Number):
        weight = start.new_full((), weight)  # type: ignore[arg-type]
    else:
        inputs.append(weight)
    assert isinstance(weight, Tensor)  # mypy
    # We implement it this way for numerical stability. We assume (in the stability optimisation)
    # that 0 <= weight <= 1. We take the abs to deal with complex numbers
    # We want to perform operations near zero, which is where floating points are most precise
    # thus, we perform the following optimisation:
    # If weight.abs() >= 0.5:
    #    return (1 - weight) * (start - end) + end
    mask = weight.abs() >= 0.5
    coeff = torch.where(mask, weight - 1, weight)
    base = torch.where(mask, end, start)
    output = coeff * (end - start) + base
    # make sure the decomposition output's stride is same as non-decomposition path.
    stride = utils.compute_elementwise_output_strides(*_maybe_broadcast(*inputs))
    if output.stride() != stride:
        return prims.copy_strided(output, stride)
    return output


@register_decomposition(aten.linspace)
@out_wrapper()
def linspace(
    start: NumberType,
    end: NumberType,
    steps: NumberType,
    *,
    dtype: Optional[torch.dtype] = None,
    device: Optional[torch.device] = None,
    layout: torch.layout = torch.strided,
    pin_memory: bool = False,
    requires_grad: bool = False,
) -> TensorLikeType:
    if py_any(isinstance(arg, complex) for arg in (start, end, steps)):
        default_complex_dtype = utils.corresponding_complex_dtype(
            torch.get_default_dtype()
        )
        if dtype is None:
            dtype = default_complex_dtype
        else:
            check(
                utils.is_complex_dtype(dtype),
                lambda: f"linspace(): inferred dtype {default_complex_dtype} can't be safely cast to passed dtype {dtype}",
            )
    else:
        dtype = dtype or torch.get_default_dtype()
    assert isinstance(dtype, torch.dtype)

    # steps does not participate in the computation of the dtype
    check(
        isinstance(steps, IntLike),
        lambda: "steps must be int, not float",
        exc_type=TypeError,
    )
    assert isinstance(steps, IntLike)  # for mypy
    check(steps >= 0, lambda: "number of steps must be non-negative")

    factory_kwargs = {
        "layout": layout,
        "device": device,
        "pin_memory": pin_memory,
        "requires_grad": requires_grad,
    }
    if steps == 0:
        return torch.full((0,), 0, dtype=dtype, **factory_kwargs)  # type: ignore[arg-type]
    if steps == 1:
        return torch.full((1,), start, dtype=dtype, **factory_kwargs)  # type: ignore[arg-type]
    if start == end:
        return torch.full((steps,), start, dtype=dtype, **factory_kwargs)  # type: ignore[arg-type]

    # Perform in arange in int because some backends like ATen or Triton do not support all the dtypes
    rg = torch.arange(0, steps, **factory_kwargs)  # type: ignore[arg-type]

    # Small types need to be computed in higher precision as this is, at heart, an associative scan
    dtype_red = (
        torch.int64
        if (utils.is_boolean_dtype(dtype) or utils.is_integer_dtype(dtype))
        else dtype
    )
    computation_dtype, _ = utils.reduction_dtypes(
        rg, REDUCTION_OUTPUT_TYPE_KIND.SAME, dtype_red
    )
    cast_rg = partial(_maybe_convert_to_dtype, dtype=computation_dtype)

    # We implement torch.lerp without performing rg / (steps - 1) explicitly
    # With this we get out[0] == start, out[-1] == end
    step = (end - start) / (steps - 1)
    out = torch.where(
        rg < steps / 2,
        start + step * cast_rg(rg),  # type: ignore[arg-type,operator]
        end - step * cast_rg((steps - 1) - rg),  # type: ignore[arg-type,operator]
    )
    return _maybe_convert_to_dtype(out, dtype)  # type: ignore[return-value]


@register_decomposition(aten.logspace)
@out_wrapper()
def logspace(
    start: NumberType,
    end: NumberType,
    steps: NumberType,
    base: NumberType = 10,
    *,
    dtype: Optional[torch.dtype] = None,
    device: Optional[torch.device] = None,
    layout: torch.layout = torch.strided,
    pin_memory: bool = False,
    requires_grad: bool = False,
) -> TensorLikeType:
    if dtype is None:
        dtype = torch.get_default_dtype()

    # NB: NumPy doesn't have this cast
    if prims.utils.is_integer_dtype(dtype):
        if isinstance(start, FloatLike):
            start = sym_int(start)
        if isinstance(end, FloatLike):
            end = sym_int(end)

    assert not isinstance(base, complex)  # for mypy
    if base < 0:
        raise NotImplementedError
    ret = torch.linspace(
        start,
        end,
        steps,
        dtype=torch.float64,
        layout=layout,
        device=device,
        pin_memory=pin_memory,
        requires_grad=requires_grad,
    )
    return _maybe_convert_to_dtype(torch.pow(base, ret), dtype)


@overload
def meshgrid(tensors: Sequence[TensorLikeType], indexing: str):
    pass


@overload
def meshgrid(*tensors: TensorLikeType, indexing: str):
    pass


@register_decomposition(aten.meshgrid)
def meshgrid(
    *tensors: Union[TensorLikeType, List[TensorLikeType], Tuple[TensorLikeType]],
    indexing: str,
) -> List[TensorLikeType]:
    # This ref simultaneously handles two overloads (see stubs above)
    # The `indexing` argument is currently optional for torch.meshgrid, but we
    # plan to make the argument required: https://github.com/pytorch/pytorch/issues/50276
    if isinstance(tensors[0], list) or isinstance(tensors[0], tuple):
        assert len(tensors) == 1
        tensors = tuple(tensors[0])

    check(
        py_all(isinstance(a, TensorLike) for a in tensors),
        lambda: "meshgrid expects its inputs to be tensors",
    )

    check(len(tensors) > 0, lambda: "meshgrid expects a non-empty TensorList")

    for i in range(len(tensors) - 1):
        check(
            tensors[i].dtype == tensors[i + 1].dtype,  # type: ignore[union-attr]
            lambda: "meshgrid expects all tensors to have the same dtype",
        )
        check(
            tensors[i].device == tensors[i + 1].device,  # type: ignore[union-attr]
            lambda: "meshgrid expects all tensors to have the same device",
        )

    swap_first_and_second_tensors = False
    if indexing == "xy":
        swap_first_and_second_tensors = len(tensors) >= 2
        if swap_first_and_second_tensors:
            tensors = (tensors[1], tensors[0], *tensors[2:])
    else:
        check(
            indexing == "ij",
            lambda: (
                'torch.meshgrid: indexing must be one of "xy" or "ij", '
                f"but received: {indexing}"
            ),
        )

    result_shape: List[int] = []
    for t in tensors:
        assert isinstance(t, TensorLike)  # mypy
        check(
            t.ndim == 0 or t.ndim == 1,
            lambda: f"torch.meshgrid: Expected 0D or 1D tensor in the tensor list but got: {t}",
        )
        result_shape.append(t.numel())

    grids: List[TensorLikeType] = []
    for i, t in enumerate(tensors):
        assert isinstance(t, TensorLike)  # mypy
        if t.ndim == 0:
            t = t.view((1,))
        grids.append(prims.broadcast_in_dim(t, result_shape, (i,)))

    if swap_first_and_second_tensors:
        # Swap outputs if we originally swapped at the beginning
        grids[0], grids[1] = grids[1], grids[0]

    return grids


# CompositeImplicitAutograd - don't register decomp
def movedim(
    input: TensorLikeType,
    source: Union[int, DimsSequenceType],
    destination: Union[int, DimsSequenceType],
) -> TensorLikeType:
    """
    Reference implementation of torch.movedim
    """
    if type(source) is int:
        source = (source,)
    if type(destination) is int:
        destination = (destination,)

    # Converts to list to produce a compatible error message with core PyTorch,
    # which prints sequences in square brackets.
    utils.check(
        len(source) == len(destination),  # type: ignore[arg-type]
        lambda: (
            "movedim: Invalid source or destination dims: source "  # type: ignore[arg-type]
            f"({list(source)} dims) should contain the same number "  # type: ignore[arg-type]
            f"of dims as destination ({list(destination)} dims)"  # type: ignore[arg-type]
        ),
    )

    rank = input.ndim
    ss = tuple(utils.canonicalize_dims(rank=rank, indices=source))  # type: ignore[arg-type]
    ds = tuple(utils.canonicalize_dims(rank=rank, indices=destination))  # type: ignore[arg-type]

    sss = set(ss)
    dss = set(ds)

    # See above on why this converts to list in error messages.
    utils.check(
        len(ss) == len(sss),
        lambda: f"movedim: repeated dim in `source` ({list(source)})",  # type: ignore[arg-type]
    )
    utils.check(
        len(ds) == len(dss),
        lambda: f"movedim: repeated dim in `destination` ({list(destination)})",  # type: ignore[arg-type]
    )

    m = dict(zip(ds, ss))
    dims = []
    si = 0  # source index
    for di in range(rank):
        # check if the destination index is in the mapping
        s = m.get(di)
        if s is not None:
            # insert source index if found
            dims.append(s)
        else:
            # insert source index sequentially, skipping indices from the mapping
            while si in sss:
                si += 1
            dims.append(si)
            si += 1

    result = torch.permute(input, tuple(dims))

    return result


# NOTE: for convenience, shape can be a tuple of ints or a tuple containing a tuple of ints
@register_decomposition(aten.empty_strided)
def empty_strided(
    shape: Union[ShapeType, Tuple[ShapeType]],
    strides: StrideType,
    *,
    dtype: Optional[torch.dtype] = None,
    device: Optional[torch.device] = None,
    layout: torch.layout = torch.strided,
    requires_grad: bool = False,
    pin_memory: bool = False,
) -> TensorLikeType:
    # Layout == strided, pin_memory is False
    utils.check_layout(layout)
    utils.check_pin_memory(pin_memory)

    shape = utils.extract_shape_from_varargs(shape)
    dtype = torch.get_default_dtype() if dtype is None else dtype
    device = torch.device("cpu") if device is None else device

    return prims.empty_strided(
        shape,
        strides,
        dtype=dtype,
        device=device,
        requires_grad=requires_grad,
    )


@register_decomposition(aten.eye)
@out_wrapper()
def eye(
    n: int,
    m: Optional[int] = None,
    *,
    dtype: Optional[torch.dtype] = None,
    layout: torch.layout = torch.strided,
    device: Optional[torch.device] = None,
    pin_memory: bool = False,
    requires_grad: bool = False,  # TODO: unused
) -> TensorLikeType:
    """
    Reference implementation of torch.eye
    """
    if m is None:
        m = n

    check(n >= 0, lambda: f"n must be greater or equal to 0, got {n}")
    check(m >= 0, lambda: f"m must be greater or equal to 0, got {m}")

    range_n = torch.arange(n, dtype=torch.int64, device=device, requires_grad=False)
    range_m = torch.arange(m, dtype=torch.int64, device=device, requires_grad=False)

    cond = range_n.unsqueeze(-1) == range_m
    if dtype is torch.bool:
        return cond
    else:
        one = torch.ones(
            (1,),
            dtype=dtype,
            layout=layout,
            device=device,
            pin_memory=pin_memory,
            requires_grad=False,
        )
        return torch.where(cond, one, 0)
    # TODO: Use requires_grad.  All refs taking the requires_grad kwarg must
    # return a leaf tensor.
    # result.requires_grad_(requires_grad)


@register_decomposition(aten.full)
@out_wrapper()
def full(
    shape: ShapeType,
    fill_value: NumberType,
    *,
    dtype: Optional[torch.dtype] = None,
    layout: torch.layout = torch.strided,
    device: Optional[torch.device] = None,
    pin_memory: bool = False,
    requires_grad: bool = False,
) -> TensorLikeType:
    utils.check_layout(layout)
    utils.check_pin_memory(pin_memory)

    dtype = dtype if dtype is not None else utils.type_to_dtype(type(fill_value))
    device = device if device is not None else torch.device("cpu")

    e = empty(
        shape,
        dtype=dtype,
        layout=layout,
        device=device,
        pin_memory=pin_memory,
        requires_grad=requires_grad,
    )
    return torch.fill(e, fill_value)  # type: ignore[arg-type]


def full_like(
    a: TensorLikeType,
    fill_value: NumberType,
    *,
    dtype: Optional[torch.dtype] = None,
    layout: Optional[torch.layout] = None,
    device: Optional[torch.device] = None,
    pin_memory: bool = False,
    requires_grad: bool = False,
    memory_format: torch.memory_format = torch.preserve_format,
) -> TensorLikeType:
    e = torch.empty_like(
        a,
        dtype=dtype,
        layout=layout,
        device=device,
        pin_memory=pin_memory,
        requires_grad=requires_grad,
        memory_format=memory_format,
    )
    return fill(e, fill_value)


@register_decomposition(aten.zeros_like)
def zeros_like(
    a: TensorLikeType,
    *,
    dtype: Optional[torch.dtype] = None,
    layout: Optional[torch.layout] = None,
    device: Optional[torch.device] = None,
    pin_memory: bool = False,
    requires_grad: bool = False,
    memory_format: torch.memory_format = torch.preserve_format,
) -> TensorLikeType:
    return torch.full_like(
        a,
        False if (dtype or a.dtype) == torch.bool else 0,
        dtype=dtype,
        layout=layout,
        device=device,
        pin_memory=pin_memory,
        requires_grad=requires_grad,
        memory_format=memory_format,
    )


@register_decomposition(aten.ones_like)
def ones_like(
    a: TensorLikeType,
    *,
    dtype: Optional[torch.dtype] = None,
    layout: Optional[torch.layout] = None,
    device: Optional[torch.device] = None,
    pin_memory: bool = False,
    requires_grad: bool = False,
    memory_format: torch.memory_format = torch.preserve_format,
) -> TensorLikeType:
    return torch.full_like(
        a,
        True if (dtype or a.dtype) == torch.bool else 1,
        dtype=dtype,
        layout=layout,
        device=device,
        pin_memory=pin_memory,
        requires_grad=requires_grad,
        memory_format=memory_format,
    )


@register_decomposition(aten.randn.default)
@out_wrapper()
def randn(
    *shape,
    dtype: Optional[torch.dtype] = None,
    device: Optional[torch.device] = None,
    layout: Optional[torch.layout] = None,
    requires_grad: bool = False,
    pin_memory: bool = False,
) -> TensorLikeType:
    utils.check_pin_memory(pin_memory)

    shape_ = utils.extract_shape_from_varargs(shape)

    dtype = utils.dtype_or_default(dtype)
    device = utils.device_or_default(device)

    return prims.normal(
        shape_,
        mean=0.0,
        std=1.0,
        dtype=dtype,
        device=device,
        requires_grad=requires_grad,
    )


def scalar_tensor(
    a: NumberType,
    *,
    dtype: Optional[torch.dtype] = None,
    layout: torch.layout = torch.strided,
    device: Optional[torch.device] = None,
    pin_memory: bool = False,
) -> TensorLikeType:
    utils.check_layout(layout)
    utils.check_pin_memory(pin_memory)
    dtype = dtype if dtype is not None else utils.type_to_dtype(type(a))
    device = device if device is not None else torch.device("cpu")
    return prims.scalar_tensor(a, dtype=dtype, device=device)


#
# Randomness References
#


def _uniform_helper(
    shape: ShapeType,
    low: Union[bool, int, float] = 0.0,
    high: Union[bool, int, float] = 1.0,
    *,
    dtype: torch.dtype,
    device: DeviceLikeType,
) -> TensorLikeType:
    utils.validate_shape(shape)

    assert isinstance(low, Number)
    assert isinstance(high, Number)
    low = sym_float(low)
    high = sym_float(high)

    assert isinstance(dtype, torch.dtype)
    device = utils.canonicalize_device(device)

    return prims._uniform_helper(shape, low=low, high=high, dtype=dtype, device=device)


@register_decomposition(aten.masked_fill)
def masked_fill(a: TensorLikeType, mask: TensorLikeType, value: TensorOrNumberLikeType):
    python_type = utils.dtype_to_type(a.dtype)
    if isinstance(value, Number):
        value_type = type(value)
    else:
        # NOTE: Could not use value = item(value) as it resulted in
        # RuntimeError: Cannot cast FakeTensor(cpu) to number
        value_ndim = value.ndim
        check(
            value_ndim == 0,
            lambda: f"only supports a 0-dimensional value tensor, but got tensor with {value_ndim} dimension",
        )
        # `masked_fill` allows cpu scalar to be moved to cuda but not otherwise.
        is_cpu_scalar = a.device.type == "cuda" and value.device.type == "cpu"
        check(
            is_cpu_scalar or value.device == a.device,
            lambda: "Expected `value` to be on same device as `a`",
        )
        value_type = utils.dtype_to_type(value.dtype)

    if value_type is complex:
        # only downcasting from complex to lower type is not allowed.
        # We allow casting `value` to lower type for other case
        # Eg. float -> int.
        # Ref: https://github.com/pytorch/pytorch/issues/79195
        check(
            utils.is_weakly_lesser_type(value_type, python_type),
            lambda: f"could not convert to type {python_type} without overflow",
        )

    # Since `where` allows type-promotion,
    # cast value to correct type before passing to `where`
    value = _maybe_convert_to_dtype(value, a.dtype)
    r = torch.where(mask, value, a)  # type: ignore[arg-type]

    # aten.mask_fill always return a new contiguous tensor
    # contiguous() is needed to correctly model the output stride
    return r.contiguous()


@register_decomposition(aten.masked_fill_)
def masked_fill_(
    a: TensorLikeType, mask: TensorLikeType, value: TensorOrNumberLikeType
) -> TensorLikeType:
    b = torch.masked_fill(a, mask, value)  # type: ignore[arg-type]
    a.copy_(b)
    return a


# CompositeImplicitAutograd - don't register decomp
def allclose(
    a: TensorLikeType,
    b: TensorLikeType,
    rtol: float = 1e-05,
    atol: float = 1e-08,
    equal_nan: bool = False,
) -> bool:
    """
    Reference implementation of torch.allclose
    """
    _check_close_args(name="torch.allclose", a=a, b=b, rtol=rtol, atol=atol)

    return bool(
        torch.all(torch.isclose(a, b, rtol=rtol, atol=atol, equal_nan=equal_nan)).item()
    )


# TODO: add OpInfo for torch.equal and refs.equal
def equal(a: TensorLikeType, b: TensorLikeType) -> bool:
    utils.check_same_device(a, b, allow_cpu_scalar_tensors=False)
    utils.check_same_dtype(a, b)

    # Shape check
    if a.ndim != b.ndim:
        return False

    for x, y in zip(a.shape, b.shape):
        if x != y:
            return False

    # Short-circuits if there are no elements to validate
    if a.numel() == 0:
        return True

    return item(all(eq(a, b)))  # type: ignore[return-value]


@register_decomposition(aten.norm)
@out_wrapper(exact_dtype=True)
def norm(
    input: TensorLikeType,
    p: Optional[Union[float, str]] = "fro",
    dim: Optional[DimsType] = None,
    keepdim: bool = False,
    *,
    dtype: Optional[torch.dtype] = None,
) -> TensorLikeType:
    # In these cases we compute the "Frobenius norm"
    if (
        p == "fro" and (dim is None or isinstance(dim, Dim) or len(dim) <= 2)
    ) or p is None:
        p = 2
    if isinstance(dim, Dim):
        dim = [dim]
    if isinstance(p, str):
        # Here we either call the nuclear norm, or we call matrix_norm with some arguments
        # that will throw an error
        if dim is None:
            dim = tuple(range(input.ndim))
        return torch.linalg.matrix_norm(input, p, dim, keepdim, dtype=dtype)
    else:
        return torch.linalg.vector_norm(input, p, dim, keepdim, dtype=dtype)


@register_decomposition(aten.trace)
def trace(self: TensorLikeType) -> TensorLikeType:
    utils.check(
        self.ndim == 2, lambda: "expected a matrix, but got tensor with dim {self.ndim}"
    )
    return torch.sum(torch.diag(self, 0))


def _make_r_binary_op(base_op):
    def rop(
        a: Union[TensorLikeType, NumberType],
        b: Union[TensorLikeType, NumberType],
    ) -> TensorLikeType:
        return base_op(b, a)

    return rop


rtruediv = _make_r_binary_op(true_divide)
rfloordiv = _make_r_binary_op(floor_divide)
rpow = _make_r_binary_op(pow)


@register_decomposition(aten.triu)
@out_wrapper()
def triu(a: TensorLikeType, diagonal: int = 0) -> TensorLikeType:
    utils.check(
        a.ndim >= 2, lambda: "triu: input tensor must have at least 2 dimensions"
    )
    h, w = a.shape[-2:]
    mask = (
        torch.arange(w, device=a.device).unsqueeze(-2)
        - torch.arange(h, device=a.device).unsqueeze(-1)
    ) >= diagonal

    # aten.triu always returns a new contiguous tensor
    # contiguous() is needed to correctly model the output stride
    return utils.mask_tensor(mask, a).contiguous()


@register_decomposition(aten.tril)
@out_wrapper()
def tril(a: TensorLikeType, diagonal: int = 0) -> TensorLikeType:
    utils.check(
        a.ndim >= 2, lambda: "tril: input tensor must have at least 2 dimensions"
    )
    h, w = a.shape[-2:]
    mask = (
        torch.arange(w, device=a.device).unsqueeze(-2)
        - torch.arange(h, device=a.device).unsqueeze(-1)
    ) <= diagonal

    # aten.tril always returns a new contiguous tensor
    # contiguous() is needed to correctly model the output stride
    return utils.mask_tensor(mask, a).contiguous()


# This is based on get_tril_size in aten/src/ATen/native/TensorFactories.h
# The components of the matrix that belong to the lower triangle with offset
# form a pentagon that can be broken down into a top trapezoid and a bottom
# rectangle. For the implementation of tril_indices, we need the sizes of
# both of these, as well as the length of the top side of the trapezoid.
def _get_tril_sizes(row: int, col: int, offset: int) -> Tuple[int, int, int]:
    if row == 0 or col == 0:
        return 0, 0, 0

    m_first_row = min(col, 1 + offset) if offset > 0 else int(row + offset > 0)
    m_last_row = max(0, min(col, row + offset))
    n_row_all = max(0, min(row, row + offset))
    n_row_trapezoid = m_last_row - m_first_row + 1

    # Number of elements in top trapezoid
    trapezoid_size = (m_first_row + m_last_row) * n_row_trapezoid // 2
    # Number of elements in bottom rectangle
    diff_row = n_row_all - n_row_trapezoid
    rectangle_size = max(0, diff_row * col)

    return trapezoid_size, rectangle_size, m_first_row


def _trilu_checks(
    name: str,
    row: int,
    col: int,
    dtype: torch.dtype,
    layout: torch.layout,
    pin_memory: bool,
):
    check(row >= 0, lambda: f"row must be non-negative, got {row}")
    check(col >= 0, lambda: f"col must be non-negative, got {col}")
    check(
        dtype in (torch.int32, torch.int64),
        lambda: f"\"{name}\" not implemented for '{dtype}'",
    )


# This is based on tril_indices_cuda in aten/src/ATen/native/cuda/TensorFactories.cu
@register_decomposition(aten.tril_indices)
def tril_indices(
    row: int,
    col: int,
    offset: int = 0,
    *,
    dtype: torch.dtype = torch.long,
    layout: torch.layout = torch.strided,
    device: DeviceLikeType = "cpu",
    pin_memory: bool = False,
) -> TensorLikeType:
    _trilu_checks("tril_indices", row, col, dtype, layout, pin_memory)

    trapezoid_size, rectangle_size, m_first_row = _get_tril_sizes(row, col, offset)
    row_offset = max(0, -offset)

    arange_kw = partial(
        torch.arange, layout=layout, device=device, pin_memory=pin_memory
    )

    # first we do the indices for top trapezoid
    xs1 = arange_kw(0, trapezoid_size, dtype=torch.float64)
    b = m_first_row - 0.5
    row_inds1 = torch.floor(-b + torch.sqrt(b * b + 2 * xs1))
    col_inds1 = torch.floor(xs1 - (2 * m_first_row - 1 + row_inds1) * row_inds1 * 0.5)
    row_inds1 = _maybe_convert_to_dtype(row_inds1 + row_offset, dtype)
    col_inds1 = _maybe_convert_to_dtype(col_inds1, dtype)

    # then bottom rectangle
    xs2 = arange_kw(0, rectangle_size, dtype=dtype)
    row_inds2 = xs2 // col + (col - m_first_row + 1 + row_offset)
    col_inds2 = xs2 % col

    return torch.stack(
        (torch.cat((row_inds1, row_inds2)), torch.cat((col_inds1, col_inds2)))
    )


# Similar to _get_tril_sizes above, but here there is a top trapezoid and
# a bottom rectangle instead. Note that you can't reduce this to
# _get_tril_sizes(col, row, -offset) because that would correspond to
# decomposing into a left trapezoid and right rectangle.
def _get_triu_sizes(row: int, col: int, offset: int) -> Tuple[int, int, int]:
    if row == 0 or col == 0:
        return 0, 0, 0

    m_first_row = max(0, col - offset) if offset > 0 else col

    # Number of elements in top rectangle
    rectangle_size = max(0, min(row, -offset) * col)

    # Number of elements in bottom trapezoid
    trapezoid_size_tril, rectangle_size_tril, _ = _get_tril_sizes(row, col, offset - 1)
    triu_size = row * col - (trapezoid_size_tril + rectangle_size_tril)
    trapezoid_size = triu_size - rectangle_size

    return trapezoid_size, rectangle_size, m_first_row


@register_decomposition(aten.triu_indices)
def triu_indices(
    row: int,
    col: int,
    offset: int = 0,
    *,
    dtype: torch.dtype = torch.long,
    layout: torch.layout = torch.strided,
    device: DeviceLikeType = "cpu",
    pin_memory: bool = False,
) -> TensorLikeType:
    _trilu_checks("triu_indices", row, col, dtype, layout, pin_memory)

    trapezoid_size, rectangle_size, m_first_row = _get_triu_sizes(row, col, offset)
    col_offset = max(0, offset)

    arange_kw = partial(
        torch.arange, layout=layout, device=device, pin_memory=pin_memory
    )

    # indices for top rectangle
    xs2 = arange_kw(0, rectangle_size, dtype=dtype)
    row_inds2 = xs2 // col
    col_inds2 = xs2 % col

    # bottom trapezoid
    xs1 = arange_kw(0, trapezoid_size, dtype=torch.float64)
    b = -0.5 - m_first_row
    row_inds1 = torch.floor(-b - torch.sqrt(b * b - 2 * xs1))
    col_inds1 = torch.floor(xs1 - ((2 * m_first_row - 1 - row_inds1) * row_inds1) * 0.5)
    row_inds1 = _maybe_convert_to_dtype(row_inds1, dtype)
    col_inds1 = _maybe_convert_to_dtype(col_inds1, dtype)

    if col:
        row_inds1 = row_inds1 + (rectangle_size // col)
    col_inds1 = col_inds1 + col_offset

    return torch.stack(
        (torch.cat((row_inds2, row_inds1)), torch.cat((col_inds2, col_inds1)))
    )


@register_decomposition(aten.bucketize)
@out_wrapper(exact_dtype=True)
def bucketize(
    a: TensorLikeType,
    boundaries: TensorLikeType,
    *,
    out_int32: bool = False,
    right: bool = False,
):
    utils.check(
        boundaries.dim() == 1,
        lambda: f"boundaries tensor must be 1 dimension but got dim({boundaries.dim()})",
    )

    out_dtype = torch.int32 if out_int32 else torch.int64
    n_boundaries = boundaries.shape[-1]
    if n_boundaries == 0:
        return torch.zeros_like(a)
    # We are trying to find the bucket (defined by pairs of consecutive elements of `boundaries`)
    # each element of `a` belongs to. We use binary search to achieve logarithimic complexity,
    # but each step of the search is done "in parallel" over all elements of `a`
    # can't use int32 as indexes, so we have to do all computations with int64 and convert at the end
    start = torch.zeros(a.shape, device=a.device, dtype=torch.int64)
    end = start + n_boundaries
    # Max depth of the binary search
    # Since we can't break out of the loop at different points for different elements of a,
    # we just do the max amount of iterations that binary search requires and add condition
    # tensor (cond_update below) to stop updating once the search terminates

    # For first iteration through loop we can skip some checks, we have separate implementation
    mid = start + (end - start) // 2
    mid_val = boundaries[mid]
    if right:
        cond_mid = mid_val > a
    else:
        cond_mid = mid_val >= a
    start = torch.where(cond_mid, start, mid + 1)

    if n_boundaries > 1:
        cond_update = torch.ones_like(a, dtype=torch.bool)
        niters = int(math.log2(n_boundaries))
        for _ in range(niters):
            end = torch.where(cond_mid & cond_update, mid, end)
            cond_update = start < end
            # start might end up pointing to 1 past the end, we guard against that
            mid = torch.where(cond_update, start + (end - start) // 2, 0)
            mid_val = boundaries[mid]
            # If right is true, the buckets are closed on the *left*
            # (i.e., we are doing the equivalent of std::upper_bound in C++)
            # Otherwise they are closed on the right (std::lower_bound)
            if right:
                cond_mid = mid_val > a
            else:
                cond_mid = mid_val >= a
            start = torch.where((~cond_mid) & cond_update, mid + 1, start)

    return start.to(dtype=out_dtype)


@register_decomposition(aten.cauchy)
@out_wrapper()
@elementwise_type_promotion_wrapper(
    type_promoting_args=("self",),
    type_promotion_kind=ELEMENTWISE_TYPE_PROMOTION_KIND.DEFAULT,
)
def cauchy(self, median=0, sigma=1, generator=None):
    assert generator is None
    utils.check(
        not utils.is_complex_dtype(self.dtype)
        and not utils.is_integer_dtype(self.dtype)
        and not utils.is_boolean_dtype(self.dtype),
        lambda: f"Cauchy distribution is a continuous probability distribution. \
        dtype must be a floating point but you specified {self.dtype}",
    )
    utils.check(
        sigma > 0.0,
        lambda: f"cauchy_ expects sigma > 0.0, but found sigma={sigma}",
    )
    return median + sigma * torch.tan(math.pi * (torch.rand_like(self) - 0.5))


@register_decomposition(aten.exponential)
@out_wrapper()
@elementwise_type_promotion_wrapper(
    type_promoting_args=("self",),
    type_promotion_kind=ELEMENTWISE_TYPE_PROMOTION_KIND.DEFAULT,
)
def exponential(self, rate=1, generator=None):
    assert generator is None
    return -1 / rate * torch.log1p(-torch.rand_like(self))


<<<<<<< HEAD
@register_decomposition(aten.normal)
=======
@register_decomposition(aten.geometric)
>>>>>>> 19264b50
@out_wrapper()
@elementwise_type_promotion_wrapper(
    type_promoting_args=("self",),
    type_promotion_kind=ELEMENTWISE_TYPE_PROMOTION_KIND.DEFAULT,
)
<<<<<<< HEAD
def normal(self, mean=0, std=1, generator=None):
    assert generator is None
    utils.check(std >= 0, lambda: f"normal expects std >= 0.0, but found std {std}")
    return std * torch.randn_like(self) + mean
=======
def geometric(self, p, generator=None):
    assert generator is None
    # TODO: fix inductor rand_like for integer, bool dtypes
    utils.check(
        not utils.is_complex_dtype(self.dtype)
        and not utils.is_boolean_dtype(self.dtype),
        lambda: f"geometric not implemented for {self.dtype}",
    )
    utils.check(
        0 < p and p < 1,
        lambda: f"geometric_ expects p to be in (0, 1), but got p={p}",
    )
    return torch.floor(torch.log1p(-torch.rand_like(self)) / math.log1p(-p)) + 1
>>>>>>> 19264b50


# inplace
abs_ = _make_inplace(abs)
acos_ = _make_inplace(acos)
acosh_ = _make_inplace(acosh)
add_ = _make_inplace(add)
addcmul_ = _make_inplace(addcmul)
addcdiv_ = _make_inplace(addcdiv)
asin_ = _make_inplace(asin)
asinh_ = _make_inplace(asinh)
atan_ = _make_inplace(atan)
atanh_ = _make_inplace(atanh)
atan2_ = _make_inplace(atan2)
bitwise_and_ = _make_inplace(bitwise_and)
bitwise_left_shift_ = _make_inplace(bitwise_left_shift)
bitwise_not_ = _make_inplace(bitwise_not)
bitwise_or_ = _make_inplace(bitwise_or)
bitwise_right_shift_ = _make_inplace(bitwise_right_shift)
bitwise_xor_ = _make_inplace(bitwise_xor)
ceil_ = _make_inplace(ceil)
clamp_ = _make_inplace(clamp)
clamp_min_ = _make_inplace(clamp_min)
clamp_max_ = _make_inplace(clamp_max)
conj_physical_ = _make_inplace(conj_physical)
copysign_ = _make_inplace(copysign)
cos_ = _make_inplace(cos)
cosh_ = _make_inplace(cosh)
cumsum_ = _make_inplace(cumsum)
digamma_ = _make_inplace(digamma)
div_ = _make_inplace(div)
eq_ = _make_inplace(eq)
erf_ = _make_inplace(erf)
erfc_ = _make_inplace(erfc)
erfinv_ = _make_inplace(erfinv)
exp_ = _make_inplace(exp)
exp2_ = _make_inplace(exp2)
expm1_ = _make_inplace(expm1)
float_power_ = _make_inplace(float_power)
floor_ = _make_inplace(floor)
floor_divide_ = _make_inplace(floor_divide)
fmod_ = _make_inplace(fmod)
frac_ = _make_inplace(frac)
gcd_ = _make_inplace(gcd)
ge_ = _make_inplace(ge)
gt_ = _make_inplace(gt)
heaviside_ = _make_inplace(heaviside)
hypot_ = _make_inplace(hypot)
igamma_ = _make_inplace(igamma)
igammac_ = _make_inplace(igammac)
i0_ = _make_inplace(i0)
lcm_ = _make_inplace(lcm)
le_ = _make_inplace(le)
lerp_ = _make_inplace(lerp)
lgamma_ = _make_inplace(lgamma)
log10_ = _make_inplace(log10)
log1p_ = _make_inplace(log1p)
log2_ = _make_inplace(log2)
log_ = _make_inplace(log)
logical_and_ = _make_inplace(logical_and)
logical_not_ = _make_inplace(logical_not)
logical_or_ = _make_inplace(logical_or)
logical_xor_ = _make_inplace(logical_xor)
lt_ = _make_inplace(lt)
mul_ = _make_inplace(mul)
mvlgamma_ = _make_inplace(mvlgamma)
nan_to_num_ = _make_inplace(nan_to_num)
ne_ = _make_inplace(ne)
neg_ = _make_inplace(neg)
nextafter_ = _make_inplace(nextafter)
pow_ = _make_inplace(pow)
reciprocal_ = _make_inplace(reciprocal)
remainder_ = _make_inplace(remainder)
rsqrt_ = _make_inplace(rsqrt)
sgn_ = _make_inplace(sgn)
sigmoid_ = _make_inplace(sigmoid)
sign_ = _make_inplace(sign)
sin_ = _make_inplace(sin)
sinc_ = _make_inplace(sinc)
sinh_ = _make_inplace(sinh)
sqrt_ = _make_inplace(sqrt)
square_ = _make_inplace(square)
sub_ = _make_inplace(sub)
tan_ = _make_inplace(tan)
tanh_ = _make_inplace(tanh)
tril_ = _make_inplace(tril)
triu_ = _make_inplace(triu)
true_divide_ = _make_inplace(true_divide)
trunc_ = _make_inplace(trunc)
xlogy_ = _make_inplace(xlogy)
cauchy_ = _make_inplace(cauchy)
exponential_ = _make_inplace(exponential)
<<<<<<< HEAD
normal_ = _make_inplace(normal)
=======
geometric_ = _make_inplace(geometric)
>>>>>>> 19264b50
zero_ = _make_inplace(zero)

# Views
# We can't model these as above, as the pattern of doing `op(a, out=a)` does not work for a view function
# given that it does not reshape the input (it just copies the result into it)

# squeeze_ = _make_inplace(squeeze)
# t_ = _make_inplace(t)
# transpose_ = _make_inplace(transpose)
# unsqueeze_ = _make_inplace(unsqueeze)


import torch._refs._conversions
import torch._refs.fft
import torch._refs.linalg
import torch._refs.nn.functional
import torch._refs.special<|MERGE_RESOLUTION|>--- conflicted
+++ resolved
@@ -5277,22 +5277,12 @@
     return -1 / rate * torch.log1p(-torch.rand_like(self))
 
 
-<<<<<<< HEAD
-@register_decomposition(aten.normal)
-=======
 @register_decomposition(aten.geometric)
->>>>>>> 19264b50
 @out_wrapper()
 @elementwise_type_promotion_wrapper(
     type_promoting_args=("self",),
     type_promotion_kind=ELEMENTWISE_TYPE_PROMOTION_KIND.DEFAULT,
 )
-<<<<<<< HEAD
-def normal(self, mean=0, std=1, generator=None):
-    assert generator is None
-    utils.check(std >= 0, lambda: f"normal expects std >= 0.0, but found std {std}")
-    return std * torch.randn_like(self) + mean
-=======
 def geometric(self, p, generator=None):
     assert generator is None
     # TODO: fix inductor rand_like for integer, bool dtypes
@@ -5306,7 +5296,19 @@
         lambda: f"geometric_ expects p to be in (0, 1), but got p={p}",
     )
     return torch.floor(torch.log1p(-torch.rand_like(self)) / math.log1p(-p)) + 1
->>>>>>> 19264b50
+
+
+
+@register_decomposition(aten.normal)
+@out_wrapper()
+@elementwise_type_promotion_wrapper(
+    type_promoting_args=("self",),
+    type_promotion_kind=ELEMENTWISE_TYPE_PROMOTION_KIND.DEFAULT,
+)
+def normal(self, mean=0, std=1, generator=None):
+    assert generator is None
+    utils.check(std >= 0, lambda: f"normal expects std >= 0.0, but found std {std}")
+    return std * torch.randn_like(self) + mean
 
 
 # inplace
@@ -5399,11 +5401,8 @@
 xlogy_ = _make_inplace(xlogy)
 cauchy_ = _make_inplace(cauchy)
 exponential_ = _make_inplace(exponential)
-<<<<<<< HEAD
+geometric_ = _make_inplace(geometric)
 normal_ = _make_inplace(normal)
-=======
-geometric_ = _make_inplace(geometric)
->>>>>>> 19264b50
 zero_ = _make_inplace(zero)
 
 # Views
