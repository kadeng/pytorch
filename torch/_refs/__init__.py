--- conflicted
+++ resolved
@@ -5298,22 +5298,12 @@
     return torch.floor(torch.log1p(-torch.rand_like(self)) / math.log1p(-p)) + 1
 
 
-<<<<<<< HEAD
-@register_decomposition(aten.normal)
-=======
 @register_decomposition(aten.log_normal)
->>>>>>> 75545798
 @out_wrapper()
 @elementwise_type_promotion_wrapper(
     type_promoting_args=("self",),
     type_promotion_kind=ELEMENTWISE_TYPE_PROMOTION_KIND.DEFAULT,
 )
-<<<<<<< HEAD
-def normal(self, mean=0, std=1, generator=None):
-    assert generator is None
-    utils.check(std >= 0, lambda: f"normal expects std >= 0.0, but found std {std}")
-    return std * torch.randn_like(self) + mean
-=======
 def log_normal(self, mean=1, std=2, generator=None):
     assert generator is None
     utils.check(
@@ -5327,7 +5317,18 @@
         lambda: f"log_normal_ expects std > 0.0, but found std={std}",
     )
     return torch.exp(std * torch.randn_like(self) + mean)
->>>>>>> 75545798
+
+
+@register_decomposition(aten.normal)
+@out_wrapper()
+@elementwise_type_promotion_wrapper(
+    type_promoting_args=("self",),
+    type_promotion_kind=ELEMENTWISE_TYPE_PROMOTION_KIND.DEFAULT,
+)
+def normal(self, mean=0, std=1, generator=None):
+    assert generator is None
+    utils.check(std >= 0, lambda: f"normal expects std >= 0.0, but found std {std}")
+    return std * torch.randn_like(self) + mean
 
 
 # inplace
@@ -5421,11 +5422,8 @@
 cauchy_ = _make_inplace(cauchy)
 exponential_ = _make_inplace(exponential)
 geometric_ = _make_inplace(geometric)
-<<<<<<< HEAD
 normal_ = _make_inplace(normal)
-=======
 log_normal_ = _make_inplace(log_normal)
->>>>>>> 75545798
 zero_ = _make_inplace(zero)
 
 # Views
