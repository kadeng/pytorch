import collections
import collections.abc
import math
import operator
import unittest
from dataclasses import asdict, dataclass
from enum import Enum
from functools import partial
from itertools import product
from typing import Any, Callable, Iterable, List, Optional, Tuple

from torchgen.utils import dataclass_repr

import torch
from torch.testing import make_tensor
from torch.testing._internal.common_device_type import (
    skipCPUIfNoFFT,
    tol,
    toleranceOverride,
)
from torch.testing._internal.common_dtype import (
    _dispatch_dtypes,
    floating_and_complex_types,
    floating_and_complex_types_and,
    floating_types,
)
from torch.testing._internal.common_utils import (
    is_iterable_of_tensors,
    noncontiguous_like,
    TEST_WITH_ROCM,
    torch_to_numpy_dtype_dict,
)
from torch.testing._internal.opinfo import utils

# Reasonable testing sizes for dimensions
L = 20
M = 10
S = 5
XS = 3

# Unique value to distinguish default from anything else
_NOTHING = object()


# Extension of getattr to support qualified names
# e.g. _getattr_qual(torch, 'linalg.norm') -> torch.linalg.norm
def _getattr_qual(obj, name, default=_NOTHING):
    try:
        for path in name.split("."):
            obj = getattr(obj, path)
        return obj
    except AttributeError:
        if default is not _NOTHING:
            return default
        else:
            raise


class DecorateInfo(object):
    """Describes which test, or type of tests, should be wrapped in the given
    decorators when testing an operator. Any test that matches all provided
    arguments will be decorated. The decorators will only be applied if the
    active_if argument is True."""

    __slots__ = [
        "decorators",
        "cls_name",
        "test_name",
        "device_type",
        "dtypes",
        "active_if",
    ]

    def __init__(
        self,
        decorators,
        cls_name=None,
        test_name=None,
        *,
        device_type=None,
        dtypes=None,
        active_if=True,
    ):
        self.decorators = (
            list(decorators)
            if isinstance(decorators, collections.abc.Sequence)
            else [decorators]
        )
        self.cls_name = cls_name
        self.test_name = test_name
        self.device_type = device_type
        self.dtypes = dtypes
        self.active_if = active_if

        # Validate dtypes
        if self.dtypes is not None:
            for dtype in self.dtypes:
                assert isinstance(dtype, torch.dtype)

    def is_active(self, cls_name, test_name, device_type, dtype):
        return (
            self.active_if
            and (self.cls_name is None or self.cls_name == cls_name)
            and (self.test_name is None or self.test_name == test_name)
            and (self.device_type is None or self.device_type == device_type)
            and (self.dtypes is None or dtype in self.dtypes)
        )


# FIXME
# Note: historically the 'input' kwarg had to be a Tensor or TensorList, but we are trying
#   to support scalar inputs, too. Some tests still depend on 'input' being a Tensor
#   or TensorList, however.
class SampleInput(object):
    """Represents sample inputs to a function."""

    __slots__ = [
        "input",
        "args",
        "kwargs",
        "output_process_fn_grad",
        "broadcasts_input",
        "name",
    ]

    def __init__(
        self,
        input,
        *var_args,
        args=None,
        kwargs=None,
        output_process_fn_grad=None,
        broadcasts_input=None,
        name=None,
        **var_kwargs,
    ):
        # input is the first input to the op and is typically either a Tensor or TensorList (Sequence[Tensor]).
        # This follows the typical pattern where for Tensor inputs op(t, ...) = t.op(...).
        self.input = input

        # Allow calling either as SampleInput(input, args=args, kwargs=kwargs), or as
        # SampleInput(input, *args, **kwargs) but not to mix the two forms
        if args is not None or kwargs is not None:
            assert (
                not var_args and not var_kwargs
            ), """
A SampleInput can be constructed "naturally" with *args and **kwargs or by
explicitly setting the "args" and "kwargs" paremeters, but the two
methods of construction cannot be mixed!"""
        elif len(var_args) or len(var_kwargs):
            assert (
                output_process_fn_grad is None
                and broadcasts_input is None
                and name is None
            ), """
A SampleInput constructed "naturally" with *args and **kwargs
cannot specify additional metadata in keyword arguments"""

        self.args = args if args is not None else var_args
        assert isinstance(self.args, tuple)
        self.kwargs = kwargs if kwargs is not None else var_kwargs
        assert isinstance(self.kwargs, dict)

        self.output_process_fn_grad = (
            output_process_fn_grad
            if output_process_fn_grad is not None
            else lambda x: x
        )
        self.name = name if name is not None else ""

        # Specifies if `self.input` is broadcasted or not,
        # given that the operator supports broadcasting.
        # This field is used to verify the behavior for inplace variant.
        #
        # If a SampleInput is marked with `broadcasts_input=True`,
        # it is verified that we get a `RuntimeError` with this sample,
        # and inplace variant. Also inplace grad{grad} tests are skipped,
        # for such inputs (as they will error out otherwise).
        self.broadcasts_input = (
            broadcasts_input if broadcasts_input is not None else False
        )

    def with_metadata(
        self, *, output_process_fn_grad=None, broadcasts_input=None, name=None
    ):
        if output_process_fn_grad is not None:
            self.output_process_fn_grad = output_process_fn_grad
        if broadcasts_input is not None:
            self.broadcasts_input = broadcasts_input
        if name is not None:
            self.name = name
        return self

    def _repr_helper(self, formatter):
        # Helper function to return the details of the SampleInput as `str`
        # It consolidates all the fields of SampleInput and allows,
        # formatting the fields like `input`, `args`, etc with `formatter`
        # callable to customize the representation.
        # Look at `summary` method for example.
        arguments = [
            f"input={formatter(self.input)}",
            f"args={formatter(self.args)}",
            f"kwargs={formatter(self.kwargs)}",
            f"output_process_fn_grad={self.output_process_fn_grad}",
            f"broadcasts_input={self.broadcasts_input}",
            f"name={repr(self.name)}",
        ]

        return f'SampleInput({", ".join(a for a in arguments if a is not None)})'

    def __repr__(self):
        return self._repr_helper(lambda x: x)

    def summary(self):
        # Returns the SampleInput details in a more
        # friendly format.
        # It formats `Tensor` and `TensorList`
        # in a more condensed representation.
        def formatter(arg):
            # Format any instance of `Tensor` (standalone, in list, or in dict)
            # by Tensor[TensorShape]
            # Eg. Tensor with shape (3, 4) is formatted as Tensor[3, 4]
            if isinstance(arg, torch.Tensor):
                shape = str(tuple(arg.shape)).replace("(", "").replace(")", "")
                return f"Tensor[{shape}]"
            elif isinstance(arg, dict):
                return {k: formatter(v) for k, v in arg.items()}
            elif is_iterable_of_tensors(arg):
                return "TensorList[" + ", ".join(map(formatter, arg)) + "]"
            elif isinstance(arg, (list, tuple)):  # Handle list, tuple
                return "(" + ",".join(map(formatter, arg)) + ")"

            return repr(arg)

        return self._repr_helper(formatter)

    # Applies the transform f(t) -> t to each tensor and dtype in the SampleInput
    def transform(self, f):
        def tt(t):
            def _tt(t):
                with torch.no_grad():
                    return f(t)

            if isinstance(t, torch.Tensor):
                return _tt(t)
            elif isinstance(t, torch.dtype):
                return _tt(t)
            elif isinstance(t, list):
                return list(map(tt, t))
            elif isinstance(t, tuple):
                return tuple(map(tt, t))
            elif isinstance(t, dict):
                return {k: tt(v) for k, v in t.items()}
            else:
                return t

        sample_tt_input, tt_args, tt_kwargs = (
            tt(self.input),
            tt(self.args),
            tt(self.kwargs),
        )

        # Note the transformed SampleInput assumes metadata like output_process_fn_grad is still valid!
        return SampleInput(
            sample_tt_input,
            args=tt_args,
            kwargs=tt_kwargs,
            output_process_fn_grad=self.output_process_fn_grad,
            broadcasts_input=self.broadcasts_input,
            name=self.name + "_transformed",
        )

    # Returns the NumPy version of the sample input object in the form of a tuple: (input, args, kwargs)
    # Converts tensors to ndarrays by calling .detach().cpu().numpy() on them
    # Converts dtypes by remapping them using torch_to_numpy_dtype_dict
    def numpy(self):
        def to_numpy(t):
            if isinstance(t, torch.Tensor):
                if t.dtype is torch.bfloat16:
                    return t.detach().cpu().to(torch.float32).numpy()
                if t.dtype is torch.chalf:
                    return t.detach().cpu().to(torch.cfloat).numpy()
                return t.detach().cpu().numpy()
            elif isinstance(t, torch.dtype):
                return torch_to_numpy_dtype_dict[t]

            return t

        return self.transform(to_numpy)

    def noncontiguous(self):
        def to_noncontiguous(t):
            if isinstance(t, torch.Tensor):
                return noncontiguous_like(t)
            elif isinstance(t, torch.dtype):
                return t

            return t

        return self.transform(to_noncontiguous)


NumericsFilter = collections.namedtuple("NumericsFilter", ["condition", "safe_val"])


class ErrorInput(object):
    """
    A SampleInput that will cause the operation to throw an error plus information
    about the resulting error.
    """

    __slots__ = ["sample_input", "error_type", "error_regex"]

    def __init__(self, sample_input, *, error_type=RuntimeError, error_regex):
        self.sample_input = sample_input
        self.error_type = error_type
        self.error_regex = error_regex


class AliasInfo(object):
    """Class holds alias information. For example, torch.abs ->
    torch.absolute, torch.Tensor.absolute, torch.Tensor.absolute_
    """

    def __init__(self, alias_name):
        self.name = alias_name
        self.op = _getattr_qual(torch, alias_name)
        self.method_variant = getattr(torch.Tensor, alias_name, None)
        self.inplace_variant = getattr(torch.Tensor, alias_name + "_", None)

    def __call__(self, *args, **kwargs):
        return self.op(*args, **kwargs)


# Note [OpInfos]
# ~~~~~~~~~~~~~~
#
# The majority of this note was written shortly after the PyTorch 1.9 release.
# If you notice it's out-of-date or think it could be improved then please
# file an issue.
#
# See also: the OpInfo tracker (https://github.com/pytorch/pytorch/issues/54261)
# See also: "Writing Test Templates" in common_device_type.py to learn how to
#   parametrize a test template using OpInfos.
# See also: PyTorch's GitHub wiki on running and writing tests
#   https://github.com/pytorch/pytorch/wiki/Running-and-writing-tests
# See also: ModuleInfos, OpInfo's sister class, defined in common_modules.py
#
# An OpInfo is a collection of metadata related to a PyTorch operator. This
#   metadata is used to generate tests that validate properties of the operator,
#   like if it implements the correct gradient formula.
#
# WHY OPINFOS?
# ~~~~~~~~~~~~
#
# OpInfos are principally intended to do three things:
#
#   1) to allow systematic testing over all PyTorch's operators
#   2) to simplify operating testing by autogenerating many tests
#   3) to allow systems (like autograd, torchscript, fx, nnc...) to test
#        against every PyTorch operator
#
# All these goals are still a work in progress. Not every operator has an
#   OpInfo, and some operator tests that could be automatically generated
#   still have to be written manually.
#
# It's helpful to understand that OpInfos are both about test simplification and
#   modularity. PyTorch is a complicated framework with many interrelated systems,
#   too many for any one person to keep track of. An OpInfo can be thought of as the
#   interface between an operator implementer and those other systems. Instead of
#   requiring the implementer of torch.foo understand how to test its forward
#   mode AD or NNC support that's typically handled automatically just by
#   defining an OpInfo.
#
# It's often surprising to OpInfo writers that just implementing an OpInfo
#   typically can't verify an operator is actually implemented correctly:
#
# "If an OpInfo doesn't validate my op works as expected, what's the point
#     of it?"
#
# But the point of is the above. OpInfos are intended to let you focus on testing
#   the operator logic you're familiar with instead of having to write tests for
#   how the operator interacts with each of PyTorch's many systems.
#
# And, OK, it turns out that SOMETIMES just writing an OpInfo DOES
#   validate your op works as expected, but that's only in special
#   cases. See below for details.
#
# WHAT'S AN OPINFO?
# ~~~~~~~~~~~~~~~~~
#
# So what is an OpInfo? It's a Python class that describes an operator's properties,
#   like which dtypes it supports on the CPU and whether it has any aliases.
#   These properties can be divided into three categories:
#
#   1) Metadata describing the operator, like the operator's name and if it
#     "supports" the out kwarg.
#   2) Test directives, like "skips" that tell the test suite to skip some
#     tests.
#   3) A "sample inputs" function that generates valid inputs for the operator.
#
# OpInfo attributes are described in more detail below.
#
# THE SAMPLE INPUTS FUNCTION
# ~~~~~~~~~~~~~~~~~~~~~~~~~~
#
# The "sample inputs" function merits special elaboration. This function is
#   crucial to testing with OpInfos. A typical OpInfo test has to treat the operator
#   as a black box. There's no structure for the test to understand or exploit.
#   Without "sample inputs" it wouldn't even know how to call the OpInfo's
#   operator. The sample input function saves the day by providing different
#   "SampleInputs" that can be used to call the operator. A sample input
#   function should have the following signature:
#
#   def sample_inputs_foo(op_info, device, dtype, requires_grad, **kwargs):
#
#   And should return an iterable of SampleInputs (see the class description
#   above). Each SampleInput defines an "input", "args", "kwargs", an
#   "output_process_fn_grad" function, the "broadcasts_input" bool and a
#   "name".
#
#   All the "sample_inputs" functions are invoked within a `torch.no_grad()`
#   environment for efficiency and correctness. As such remember to set the
#   "requires_grad" flag on the inputs **after** performing any transformations
#   on them.
#
# The "input" is the first argument to the operator, or the tensor that
#   the method or inplace variants of the operator should be called on, and
#   should be on the requested device, of the requested dtype, and its
#   requires_grad attribute should be set to the requires_grad argument.
#
# "args" should contain positional arguments, and "kwargs" keyword arguments.
#
# "output_process_fn_grad" has an interesting name. It's a function that maps
#   the operator's output (when given the input, args, and kwargs) to the
#   portion of the output to gradcheck. For example, consider an operator
#   like torch.linalg.slogdet
#   (https://pytorch.org/docs/master/generated/torch.linalg.slogdet.html).
#   This operator returns a tuple of two tensors, but the first tensor
#   cannot be backwarded through. Its "output_process_fn_grad" filters
#   this output tuple to just the second argument, which we can call backward
#   on. Functions that produce a single tensor can ignore this argument.
#
# "broadcasts_input" is a bool indicated if the SampleInput causes the operator
#   to broadcast the "input" argument. This is important for tests to understand
#   because inplace variants of operations throw a runtime error if they
#   would broadcast their input arguments, so tests that work with inplace
#   variants filter SampleInputs that broadcast their input.
#
# "name" is a string that's just used for debugging. It appears when printing
#   the SampleInput.
#
# Sample inputs are designed to be used with many tests, some
#   that are very time consuming, so they should be a small
#   set with small tensors. An elaborated set of sample inputs
#   can be specified using the "reference_inputs_func" attribute.
#   The "reference inputs" for an operation are an extended
#   set of sample inputs that can more exhausively test an
#   operator. They are used by only a few tests that are careful
#   not to take too long to run. Adding reference inputs
#   is highly encouraged!
#
# THE (OPTIONAL) ERROR INPUTS FUNCTION
# ~~~~~~~~~~~~~~~~~~~~~~~~~~~~~~~~~~~~
#
# OpInfos may optionally specify "error inputs" through an error function. If
#   specified test_errors in test_ops.py will call the op with these inputs
#   and validate that the desired error is thrown.
#
# Error inputs automate a common testing pattern where multiple inputs are
#   passed to an operation and the errors they thrown are reviewed. Tests
#   written in this style should be ported to the new OpInfo pattern.
#
# Error inputs are specified using the ErrorInputs class, which contains
#   a SampleInput (see above) and data about the expected error.
#
# OPINFO FILE ORGANIZATION
# ~~~~~~~~~~~~~~~~~~~~~~~~
#
# All OpInfos are currently defined in this file. Most OpInfo tests are defined
#   in test_ops.py, but some system-specific tests are defined in those
#   systems' test files, and subclass-specific tests are defined in the test
#   file that corresponds to that subclass (see the below).
#   Expect a reorganization in the future.
#
# WHAT'S TESTED?
# ~~~~~~~~~~~~~~
#
# Every OpInfo in the op_db sequence has the following properties validated in
# test_ops.py:
#
#   - that its supported dtypes are specified correctly
#   - that the operation produces the same results when called with noncontiguous inputs
#   - that it supports the out= argument properly (if it allows out=),
#       see https://github.com/pytorch/pytorch/wiki/Developer-FAQ#how-does-out-work-in-pytorch
#   - that it works with the conjugate view bit properly
#   - that its function, method, and inplace variants perform the same operation
#       (that is, that torch.add, torch.Tensor.add, and torch.Tensor.add_ all
#       do the same thing).
#   - that its inplace variant preserves the input's storage
#   - that its gradient formula is implemented correctly, and that it supports
#       gradgrad and complex grad and gradgrad and forward mode AD properly for
#       the op's function and inplace variants (method variants are skipped
#       to reduce test time).
#   - that the operation performs the same operation when traced or scripted
#       using the jit
#   - that the operation is autodifferentiated by the jit as expected
#   - that the operator's aliases, if any, perform the same operation and that
#       the jit understands the alias
#   - that the operator throws the correct errors (if error_inputs is defined)
#   - that the operator produces the same results as a NumPy reference (if ref is defined)
#   - that the operator produces the same results as a NumPy reference on an extended
#       set of "reference inputs" (if both ref and reference_inputs_func are defined)
#       (NOTE: elementwise unary and elementwise binary OpInfos do this even if only
#         ref is defined, because they effectively autogenerate reference inputs)
#   - that the operator works on different CUDA devices
#
# Additional OpInfo tests are in test_jit_fuser_te.py, test_fx_experimental.py,
#   and test_fx.py. These tests validate that operators work with NNC and FX
#   as expected.
#
# For performance, some of the above tests may only run on the first
#   SampleInput returned by an OpInfo's sample input function.
#
# In addition to these tests, some subclasses (discussed in the next section)
#   define additional tests.
#
# Critically, as mentioned above, what's not necessarily tested is that the operator
#   works as expected. When implementing an OpInfo an engineer must still
#   typically write one or more tests validating the operator's behavior.
#   The exception to this is if reference testing is sufficient, or if
#   the operation belongs to an OpInfo subclass that has more exhaustive
#   operator testing. Elementwise unary and elementwise binary operators,
#   in particular, usually don't require additional testing beyond
#   writing an Opinfo.
#
#
# OPINFO (SUB)CLASSES
# ~~~~~~~~~~~~~~~~~~~
#
# In addition to the OpInfo base class there are several specialized OpInfo
#   subclasses. For example, the UnaryUfuncInfo subclass is used for
#   unary elementwise operations. These operations have a common structure
#   that test_unary_ufuncs.py exploits with additional automated testing.
#   The automated testing in test_unary_ufuncs.py is so thorough, comparing
#   the operator to a NumPy reference function on a plethora of values, that
#   just implementing an OpInfo for a unary elementwise operation is often
#   sufficient testing.
#
# The ForeachFuncInfo is another OpInfo subclass that is hyper-specialized to a
#   very unique class of operations. These OpInfos aren't included in the
#   op_db sequence and have their own tests.
#
# Other OpInfo subclasses, like SpectralFuncInfo, are just for convenience
# when writing OpInfos.
#
# TESTING A NEW OPERATOR
# ~~~~~~~~~~~~~~~~~~~~~~
#
# If you're adding a new operator to any of the following namespaces:
#   - torch
#   - torch.fft
#   - torch.linalg,
#   - torch.special
#   - torch.nn.functional
# then you should typically add an OpInfo for it.
#
# As mentioned a couple times above, implementing an OpInfo is not
#   usually sufficient testing (unless the operator is a unary or binary elementwise
#   operator). The OpInfo will only test the properties described in the
#   "WHAT'S TESTED" section. It DOES NOT necessarily verify that the operator is
#   implemented correctly.
#
# TIPS FOR WRITING AN OPINFO AND OPINFO TESTS
# ~~~~~~~~~~~~~~~~~~~~~~~~~~~~~~~~~~~~~~~~~~~
#
# Writing an OpInfo can be a little daunting. Since the point of an OpInfo is to
#   be consumed by a variety of systems it can be hard to understand how to
#   deal with test failures or how to set the OpInfo metadata properly.
#
# Before adding an OpInfo it helps to look at other OpInfos. A sample inputs
#   function must be defined, and the operator's dtypes must be specified.
#   Once that's done you should run the operator's tests in test_ops.py
#   (these can be filtered using the "-k" argument in pytest). Tests that
#   fail should provide an error message that describes what to change about
#   your OpInfo. You don't need to worry about changing an OpInfo's default
#   values unless a test yells at you.
#
# Similarly, if you're writing a test that consumes OpInfos then it's critical
#   your test provides a clear error message describing what to do when it
#   fails. You should not assume the OpInfo implementer is familiar with your
#   system.
#
# If you see a confusing error message while developing an OpInfo then please
#   file an issue describing what happened.
#
# This trial-and-error approach to writing an OpInfo can be frustrating,
#   but it's probably necessary as long as OpInfos don't require
#   learning about all the systems that consume them. One thing that can help
#   is the get_supported_dtypes() function defined in utils.py. This
#   function can be used to programmatically specify the dtypes an operator
#   supports, and is especially useful if writing an OpInfo on a machine
#   without a CUDA device. See its documentation for more details.
#
# THE FUTURE OF OPINFOS AND OPINFO TESTING
# ~~~~~~~~~~~~~~~~~~~~~~~~~~~~~~~~~~~~~~~~
#
# In the future we expect OpInfo coverage to improve and cover
#   the great majority of PyTorch's (public) operators.
#

# Classes and methods for the operator database
@dataclass
class OpInfo(object):
    """Operator information and helper functions for acquiring it."""

    # the string name of the function
    name: str

    # An optional reference function that accepts ndarrays (AKA "NumPy arrays").
    # If given, the op will be compared with its reference on each of its sample inputs.
    ref: Optional[Callable] = None

    # the following metadata describes the operator, its variants, and its aliases, if any

    # iterable of aliases, e.g. ("absolute",) for torch.abs
    aliases: Iterable = None

    # additional string to include in the test name
    # this is useful when an op needs multiple OpInfos,
    # like divide does, often because it's really several
    # different ops behind the scenes
    variant_test_name: str = ""

    # the function variant of the operation, populated as torch.<name> if None
    op: Callable = None

    # allows the method variant of this operation to be specified as follows:
    # - if _NOTHING (default), then the OpInfo attempts to discover the variant using its name
    # - if None, then the OpInfo explicitly specifies is has no associated method
    # - if a Callable, then that callable should be the method associated with this operation
    method_variant: Callable = _NOTHING

    # allows the inplace variant of this operation to be specified as follows:
    # - if _NOTHING (default), then the OpInfo attempts to discover the variant using its name
    # - if None, then the OpInfo explicitly specifies is has no associated inplace variant
    # - if a Callable, then that callable should be the inplace variant associated with this operation
    inplace_variant: Callable = _NOTHING

    # allows the operator variant of this operation to be specified as follows:
    # - if _NOTHING (default), then the OpInfo attempts to discover the variant using its name
    # - if None, then the OpInfo explicitly specifies is has no associated operator
    # - if a Callable, then that callable should be the operator associated with this operation
    operator_variant: Callable = _NOTHING

    # allows the inplace operator variant of this operation to be specified as follows:
    # - if _NOTHING (default), then the OpInfo attempts to discover the variant using its name
    # - if None, then the OpInfo explicitly specifies is has no associated inplace operator
    # - if a Callable, then that callable should be the inplace operator associated with this operation
    inplace_operator_variant: Callable = _NOTHING

    # the following metadata are test directives for skipping or modifying tests

    # information about which tests to skip
    skips: Tuple = tuple()

    # decorators to apply to generated tests
    decorators: Tuple = tuple()

    # the following are pointers to functions to generate certain classes of inputs

    # function to generate sample inputs with strided layouts
    sample_inputs_func: Callable = None

    # function to generate a more thorough set of samples inputs with strided layouts
    reference_inputs_func: Callable = None

    # function to generate inputs that will throw errors
    error_inputs_func: Callable = None

    # function to generate sample inputs with sparse coo layouts
    sample_inputs_sparse_coo_func: Callable = None

    # function to generate sample inputs with sparse csr layouts
    sample_inputs_sparse_csr_func: Callable = None

    # function to generate sample inputs with sparse csc layouts
    sample_inputs_sparse_csc_func: Callable = None

    # function to generate sample inputs with sparse bsr layouts
    sample_inputs_sparse_bsr_func: Callable = None

    # function to generate sample inputs with sparse bsc layouts
    sample_inputs_sparse_bsc_func: Callable = None

    # the following metadata relates to dtype support and is tested for correctness in test_ops.py

    # dtypes this function works with on the CPU,
    # inherited by other device types that don't specify their own dtypes
    dtypes: _dispatch_dtypes = None

    # the following dtypesIf... options override the dtypes value on their respective device types

    # dtypes this function is expected to work with on CUDA
    dtypesIfCUDA: _dispatch_dtypes = None

    # dtypes this function is expected to work with on ROCM
    dtypesIfROCM: _dispatch_dtypes = None

    # backward dtypes this function is expected to work with
    backward_dtypes: _dispatch_dtypes = None

    # backward dtypes this function is expected to work with on CUDA
    backward_dtypesIfCUDA: _dispatch_dtypes = None

    # backward dtypes this function is expected to work with on ROCM
    backward_dtypesIfROCM: _dispatch_dtypes = None

    # the following metadata describes the operators out= support

    # whether the op supports the out kwarg
    # defaults to True, if the op does not allow the out kwarg or
    # supports it incorrectly then test_out in test_ops.py should fail
    supports_out: bool = True

    # the following metadata relates to autograd support
    # whether the operation supports backward mode AD
    # if true, gradient correctness is tested in test_ops.py
    # using the op's sample inputs
    supports_autograd: bool = True

    # whether the op supports second order gradients
    # if true, gradgrad correctness is tested in test_ops.py
    # defaults to support_autograd's value
    # TODO: rename this to supports_bwgrad_bwgrad to be consistent with below
    supports_gradgrad: bool = None

    # whether the ops supports second order gradients via
    # forward-over-reverse. If True, forward-over-reverse gradgrad correctness
    # is tested. If False, test that forward grad is not implemented.
    # Defaults to False.
    supports_fwgrad_bwgrad: bool = False

    # whether the operation supports inplace autograd
    # if true, tested in test_ops.py
    # defaults to supports_autograd's value
    supports_inplace_autograd: bool = None

    # Whether the operation support forward mode AD
    # If the value is True, we check that the gradients are correct
    # If the value is False, we test that forward grad is not implemented
    supports_forward_ad: bool = False

    # Whether the operation has a varargs variant
    # (e.g. functions like ones, zeros, methods like view, permute)
    supports_varargs: bool = False

    # wrapper function for gradcheck
    gradcheck_wrapper: Callable = lambda op, *args, **kwargs: op(*args, **kwargs)

    # whether to check batched grad when doing gradcheck
    # defaults to support_autograd's value
    check_batched_grad: bool = None

    # whether to check batched grad grad when doing gradgradcheck
    # default's to support_gradgrad's value
    check_batched_gradgrad: bool = None

    # whether to check batched forward grad when doing gradcheck
    # defaults to the value of `supports_forward_ad`
    check_batched_forward_grad: bool = None

    # whether to check batched forward grad when doing gradcheck
    # defaults to the value of `check_batched_forward_grad`
    check_inplace_batched_forward_grad: bool = None

    # tolerance for nondeterminism while performing gradcheck
    gradcheck_nondet_tol: float = 0.0

    # Whether to use the fast implmentation for gradcheck/gradgradcheck.
    # When set to None, defers to the default value provided by the wrapper
    # function around gradcheck (testing._internal.common_utils.gradcheck)
    gradcheck_fast_mode: bool = None

    # the following metadata relates to JIT support and is tested for correctness in test_ops.py

    # name of the corresponding aten:: operator
    aten_name: str = None

    # if this is a composite implicit autograd op, the decomposed op
    decomp_aten_name: Optional[str] = None

    # name of the corresponding aten:: operator for backwards
    aten_backward_name: Optional[str] = None

    # if a op's aten::node is expected to be symbolically autodiffed
    assert_autodiffed: bool = False

    # a list of strings with node names that are expected to be in a
    # DifferentiableGraph when autodiffed. Ex: ['aten::add', 'aten::mm'],
    # default is populated to be ['aten::(name of Python operator)']
    autodiff_nonfusible_nodes: List[str] = None

    # a list of strings with node names that are expected to be in FusionGroups
    # inside of DifferentiableGraphs when this operation is autodiffed.
    # Ex: ['aten::add', 'aten::mm'], defaults to an empty list
    # Note: currently no ops use fusible nodes
    autodiff_fusible_nodes: List[str] = None

    # the following metadata relates to sparse support and is used in test_sparse.py

    # whether the op supports sparse inputs
    supports_sparse: bool = False

    # only run tracing tests
    supports_scripting: bool = True

    # if the operator can be traced
    supports_tracing: bool = True

    # the following metadata relates to sparse csr support and is used in test_sparse_csr.py

    # whether the op supports sparse csr inputs
    supports_sparse_csr: bool = False
    # whether the op supports sparse csc inputs
    supports_sparse_csc: bool = False
    # whether the op supports sparse bsr inputs
    supports_sparse_bsr: bool = False
    # whether the op supports sparse bsc inputs
    supports_sparse_bsc: bool = False

    # the following metadata relates to complex support and is checked in test_ops.py

    test_conjugated_samples: bool = True

    test_neg_view: bool = True

    # assert that jit shape analysis fully propagates shape
    assert_jit_shape_analysis: bool = False

    # the following metadata relates to ExpandedWeights support and is checked in test_expanded_weights.py

    supports_expanded_weight: bool = False

    is_factory_function: bool = False

    def __post_init__(self):
        self._original_opinfo_args = asdict(self).copy()

        assert self.dtypes is not None, "OpInfo for {0} has no dtypes!".format(
            self.name
        )

        dtypes_args = (self.dtypes, self.dtypesIfCUDA, self.dtypesIfROCM)

        # Validates the dtypes are generated from the dispatch-related functions
        for dtype_list in dtypes_args:
            assert isinstance(dtype_list, (_dispatch_dtypes, type(None)))

        if self.aten_name is None:
            self.aten_name = self.name

        # Attribute to verify dynamic_dtypes are used.
        self.dynamic_dtypes = any(
            map(
                lambda dtypes: isinstance(dtypes, utils._dynamic_dispatch_dtypes),
                dtypes_args,
            )
        )

        if self.dynamic_dtypes:
            # Make sure `dtyesIfCUDA` is dynamic, if dynamic dispatch is used for CPU
            # This is because, below we set dtypesIfCUDA to dtypes if they are None.
            assert isinstance(self.dtypesIfCUDA, utils._dynamic_dispatch_dtypes), (
                f"To use dynamic dypes for operator {self.name}, "
                "acquire the dtypes dynamically for argument `dtypesIfCUDA`."
                "This is to ensure that CUDA dtypes are acquired correctly as they"
                "differ from CPU dtypes occasionally"
            )

        self.dtypes = set(self.dtypes)

        # NOTE: backward dtypes must be acquired before forward dtypes
        #   since they fallback to explicit (not implicit!) specifications of
        #   forward dtypes
        self.backward_dtypesIfROCM = (
            set(self.backward_dtypesIfROCM)
            if self.backward_dtypesIfROCM is not None
            else (
                self.backward_dtypesIfCUDA
                if self.backward_dtypesIfCUDA is not None
                else self.backward_dtypes
                if self.backward_dtypes is not None
                else self.dtypesIfROCM
                if self.dtypesIfROCM is not None
                else self.dtypesIfCUDA
                if self.dtypesIfCUDA is not None
                else self.dtypes
            )
        )
        self.backward_dtypesIfCUDA = (
            set(self.backward_dtypesIfCUDA)
            if self.backward_dtypesIfCUDA is not None
            else (
                self.backward_dtypes
                if self.backward_dtypes is not None
                else self.dtypesIfCUDA
                if self.dtypesIfCUDA is not None
                else self.dtypes
            )
        )
        self.backward_dtypes = (
            set(self.backward_dtypes)
            if self.backward_dtypes is not None
            else self.dtypes
        )

        self.dtypesIfCUDA = (
            set(self.dtypesIfCUDA) if self.dtypesIfCUDA is not None else self.dtypes
        )
        self.dtypesIfROCM = (
            set(self.dtypesIfROCM)
            if self.dtypesIfROCM is not None
            else self.dtypesIfCUDA
        )

        # NOTE: if the op is unspecified it is assumed to be under the torch namespace
        if not self.op:
            self.op = _getattr_qual(torch, self.name)

        if self.method_variant is _NOTHING:
            self.method_variant = getattr(torch.Tensor, self.name, None)

        # attributes like real, imag are not callable
        if not callable(self.method_variant):
            self.method_variant = None

        if self.inplace_variant is _NOTHING:
            inplace_name = self.name + "_"
            self.inplace_variant = getattr(torch.Tensor, inplace_name, None)

        if self.operator_variant is _NOTHING:
            self.operator_variant = getattr(operator, self.name, None)

        if self.inplace_operator_variant is _NOTHING:
            # Note: operator.i<op> will use operator.<op> and assign the result to the lhs when no
            # __i<op>__ method is found. This results in the appearance of an inplace operator variant which
            # does not have the correct inplace behavior. To avoid this, we guard automatic detection of the inplace
            # operator with a check that an inplace variant exists.
            if self.inplace_variant is not None:
                inplace_operator_name = "i" + self.name
                self.inplace_operator_variant = getattr(
                    operator, inplace_operator_name, None
                )
            else:
                self.inplace_operator_variant = None

        self.decorators = (*self.decorators, *self.skips)

        # We run the sampling functions without tracking the gradiends of the creation of inputs
        self.sample_inputs_func = torch.no_grad()(self.sample_inputs_func)
        self.sample_inputs_sparse_coo_func = torch.no_grad()(
            self.sample_inputs_sparse_coo_func
        )
        self.sample_inputs_sparse_csr_func = torch.no_grad()(
            self.sample_inputs_sparse_csr_func
        )
        self.sample_inputs_sparse_csc_func = torch.no_grad()(
            self.sample_inputs_sparse_csc_func
        )
        self.sample_inputs_sparse_bsr_func = torch.no_grad()(
            self.sample_inputs_sparse_bsr_func
        )
        self.sample_inputs_sparse_bsc_func = torch.no_grad()(
            self.sample_inputs_sparse_bsc_func
        )
        if self.reference_inputs_func is not None:
            self.reference_inputs_func = torch.no_grad()(self.reference_inputs_func)

        if not self.autodiff_fusible_nodes:
            self.autodiff_fusible_nodes = []

        if self.autodiff_nonfusible_nodes is None:
            self.autodiff_nonfusible_nodes = ["aten::" + self.name]

        # Autograd support

        # Autograd flags that depend on backward AD only
        # - If setting has been explicitly set, raise error if inconsistent
        if self.supports_gradgrad is None:
            self.supports_gradgrad = self.supports_autograd
        else:
            assert not (self.supports_gradgrad and not self.supports_autograd), (
                "supports_gradgrad refines the part of autograd is supported, so it should "
                "not be set if supports_autograd is False"
            )
        if self.check_batched_grad is None:
            self.check_batched_grad = self.supports_autograd or self.supports_forward_ad
        else:
            assert not (
                self.check_batched_grad
                and not (self.supports_autograd or self.supports_forward_ad)
            ), (
                "check_batched_grad refines the part of autograd that will be checked (by gradcheck), so "
                "it should not be set if supports_autograd is False"
            )
        if self.check_batched_gradgrad is None:
            self.check_batched_gradgrad = self.supports_gradgrad
        else:
            assert not (self.check_batched_gradgrad and not self.supports_gradgrad), (
                "check_batched_gradgrad refines the part of autograd that will be checked (by "
                "gradgradcheck), so it should not be set if either supports_gradgrad or supports_autograd "
                "is False."
            )
        if self.check_batched_forward_grad is None:
            self.check_batched_forward_grad = self.supports_forward_ad
        else:
            assert not (
                self.check_batched_forward_grad and not self.supports_forward_ad
            ), (
                "check_batched_forward_grad should only be used when supports_forward_ad "
                "is True. It is used to disable the test in the specific cases "
                "where the op supports forward ad but fails to compute "
                "batched forward grad."
            )

        if self.check_inplace_batched_forward_grad is None:
            self.check_inplace_batched_forward_grad = self.check_batched_forward_grad
        else:
            assert not (
                self.check_inplace_batched_forward_grad
                and not self.check_batched_forward_grad
            ), (
                "check_batched_forward_grad should only be used when check_batched_forward_grad "
                "is True. It is used to disable the test in the specific cases "
                "where the op supports batched forward grad but fails to compute batched forward "
                "grad for the inplace variant of the op."
            )

        assert not (self.supports_fwgrad_bwgrad and not self.supports_autograd), (
            "supports_fwgrad_bwgrad enables forward-over-backward gradgrad checks and should only be "
            "True if backward ad is also checked, i.e., supports_forward_ad should be True.",
            self.name,
        )

        # Autograd flags that depend on both forward AD and backward AD
        if self.supports_inplace_autograd is None:
            self.supports_inplace_autograd = (
                self.supports_autograd or self.supports_forward_ad
            )
        else:
            assert not (
                self.supports_inplace_autograd
                and not self.supports_autograd
                and not self.supports_forward_ad
            ), (
                "supports_inplace_autograd refines the part of autograd that is supported, so "
                "it should not be set if both supports_autograd and supports_forward_ad are False"
            )

        if self.aliases is not None:
            self.aliases = tuple(AliasInfo(a) for a in self.aliases)  # type: ignore[assignment]
        else:
            self.aliases = ()

    def __call__(self, *args, **kwargs):
        """Calls the function variant of the operator."""
        return self.op(*args, **kwargs)

    def __str__(self):
        return dataclass_repr(self)

    def get_op(self):
        """Returns the function variant of the operator, torch.<op_name>."""
        return self.op

    def get_method(self):
        """Returns the method variant of the operator, torch.Tensor.<op_name>.
        Returns None if the operator has no method variant.
        """
        return self.method_variant

    def get_inplace(self):
        """Returns the inplace variant of the operator, torch.Tensor.<op_name>_.
        Returns None if the operator has no inplace variant.
        """
        return self.inplace_variant

    def get_operator(self):
        """Returns operator variant of the operator, e.g. operator.neg
        Returns None if the operator has no operator variant.
        """
        return self.operator_variant

    def get_inplace_operator(self):
        """Returns the inplace operator variant of the operator, e.g operator.iadd
        Returns None if the operator has no inplace operator variant"""
        return self.inplace_operator_variant

    def conjugate_sample_inputs(self, device, dtype, requires_grad=False, **kwargs):
        """Returns an iterable of SampleInputs but with the tensor input or first
        tensor in a sequence input conjugated.
        """

        samples = self.sample_inputs_func(self, device, dtype, requires_grad, **kwargs)
        conj_samples = list(samples)

        def conjugate(tensor):
            _requires_grad = tensor.requires_grad
            tensor = tensor.conj()
            return tensor.requires_grad_(_requires_grad)

        for i, sample in enumerate(samples):
            sample = conj_samples[i]
            # Note: it is assumed that the input here is either a tensor or tensorlist
            if isinstance(sample.input, torch.Tensor):
                sample.input = conjugate(sample.input)
            else:
                sample.input[0] = conjugate(sample.input[0])

        return tuple(conj_samples)

    def sample_inputs(self, device, dtype, requires_grad=False, **kwargs):
        """
        Returns an iterable of SampleInputs.

        These samples should be sufficient to test the function works correctly
        with autograd, TorchScript, etc.
        """
        samples = self.sample_inputs_func(self, device, dtype, requires_grad, **kwargs)

        if kwargs.get("include_conjugated_inputs", False):
            conj_samples = self.conjugate_sample_inputs(
                device, dtype, requires_grad, **kwargs
            )
            samples_list = list(samples)
            samples_list.extend(conj_samples)
            samples = tuple(samples_list)

        return samples

    def reference_inputs(self, device, dtype, requires_grad=False, **kwargs):
        """
        Returns an iterable of SampleInputs.

        Distinct from sample_inputs() above because this returns an expanded set
        of inputs when reference_inputs_func is defined. If undefined this returns
        the sample inputs.
        """
        if self.reference_inputs_func is None:
            return self.sample_inputs_func(self, device, dtype, requires_grad, **kwargs)

        if kwargs.get("include_conjugated_inputs", False):
            raise NotImplementedError

        return self.reference_inputs_func(self, device, dtype, requires_grad, **kwargs)

    def error_inputs(self, device, **kwargs):
        """
        Returns an iterable of ErrorInputs.
        """
        return self.error_inputs_func(self, device, **kwargs)

    def sample_inputs_sparse_coo(self, device, dtype, requires_grad=False, **kwargs):
        """Returns an iterable of SampleInputs that contain inputs with sparse
        coo layout.
        """
        return self.sample_inputs_sparse_coo_func(
            self, device, dtype, requires_grad, **kwargs
        )

    def sample_inputs_sparse_csr(self, device, dtype, requires_grad=False, **kwargs):
        """Returns an iterable of SampleInputs that contain inputs with sparse
        csr layout.
        """
        return self.sample_inputs_sparse_csr_func(
            self, device, dtype, requires_grad, **kwargs
        )

    def sample_inputs_sparse_csc(self, device, dtype, requires_grad=False, **kwargs):
        """Returns an iterable of SampleInputs that contain inputs with sparse
        csc layout.
        """
        return self.sample_inputs_sparse_csc_func(
            self, device, dtype, requires_grad, **kwargs
        )

    def sample_inputs_sparse_bsr(self, device, dtype, requires_grad=False, **kwargs):
        """Returns an iterable of SampleInputs that contain inputs with sparse
        bsr layout.
        """
        return self.sample_inputs_sparse_bsr_func(
            self, device, dtype, requires_grad, **kwargs
        )

    def sample_inputs_sparse_bsc(self, device, dtype, requires_grad=False, **kwargs):
        """Returns an iterable of SampleInputs that contain inputs with sparse
        bsc layout.
        """
        return self.sample_inputs_sparse_bsc_func(
            self, device, dtype, requires_grad, **kwargs
        )

    def get_decorators(self, test_class, test_name, device, dtype):
        """Returns the decorators targeting the given test."""
        result = []
        for decorator in self.decorators:
            if isinstance(decorator, DecorateInfo):
                if decorator.is_active(test_class, test_name, device, dtype):
                    result.extend(decorator.decorators)
            else:
                result.append(decorator)
        return result

    def supported_dtypes(self, device_type):
        if device_type == "cpu":
            return self.dtypes
        if device_type == "cuda":
            return self.dtypesIfROCM if TEST_WITH_ROCM else self.dtypesIfCUDA
        else:
            return self.dtypes

    def supported_backward_dtypes(self, device_type):
        if not self.supports_autograd:
            return set()

        backward_dtypes = None
        if device_type == "cpu":
            backward_dtypes = self.backward_dtypes
        elif device_type == "cuda":
            backward_dtypes = (
                self.backward_dtypesIfROCM
                if TEST_WITH_ROCM
                else self.backward_dtypesIfCUDA
            )
        else:
            backward_dtypes = self.backward_dtypes

        allowed_backward_dtypes = floating_and_complex_types_and(
            torch.bfloat16, torch.float16, torch.complex32
        )
        return set(allowed_backward_dtypes).intersection(backward_dtypes)

    def supports_dtype(self, dtype, device_type):
        return dtype in self.supported_dtypes(device_type)

    @property
    def formatted_name(self):
        """Returns a formatted full name for this OpInfo that can be used in test names."""
        variant = (
            "_" + self.variant_test_name.replace(".", "_")
            if self.variant_test_name
            else ""
        )
        return "{}{}".format(self.name.replace(".", "_"), variant)


def _generate_reduction_inputs(device, dtype, requires_grad, **kwargs):
    """Generates input tensors for testing reduction operators"""
    yield make_tensor([], dtype=dtype, device=device, requires_grad=requires_grad)
    yield make_tensor([2], dtype=dtype, device=device, requires_grad=requires_grad)
    yield make_tensor([3, 5], dtype=dtype, device=device, requires_grad=requires_grad)
    yield make_tensor(
        [3, 2, 1, 2], dtype=dtype, device=device, requires_grad=requires_grad
    )


def _generate_reduction_kwargs(ndim, supports_multiple_dims=True):
    """Generates a subset of all valid dim and keepdim kwargs given ndim that
    is appropriate for testing reduction operators.
    """

    # Test default dim and keepdim
    yield {}

    # Test reducing inner and outer most dimensions
    yield {"dim": 0, "keepdim": True}
    yield {"dim": -1, "keepdim": False}

    # Test reducing middle dimension
    if ndim > 2:
        yield {"dim": ndim // 2, "keepdim": True}

    if supports_multiple_dims:
        # Test reducing all dimensions
        yield {"dim": tuple(range(ndim)), "keepdim": False}

        # Test reducing both first and last dimensions
        if ndim > 1:
            yield {"dim": (0, -1), "keepdim": True}

        # Test reducing every other dimension starting with the second
        if ndim > 3:
            yield {"dim": tuple(range(1, ndim, 2)), "keepdim": False}


def sample_inputs_reduction(op_info, device, dtype, requires_grad, **kwargs):
    """Sample inputs for reduction operators."""

    # TODO(@heitorschueroff) Once all reduction operators are using
    # ReductionOpInfo use op_info.supports_multiple_dims directly.
    supports_multiple_dims: bool = kwargs.get("supports_multiple_dims", True)

    # TODO(@heitorschueroff) Once all reduction operators are using ReductionOpInfo
    # use op_info.generate_args_kwargs directly.
    generate_args_kwargs = kwargs.get(
        "generate_args_kwargs", lambda *args, **kwargs: (yield tuple(), {})
    )

    for t in _generate_reduction_inputs(device, dtype, requires_grad):
        for reduction_kwargs in _generate_reduction_kwargs(
            t.ndim, supports_multiple_dims
        ):
            for args, kwargs in generate_args_kwargs(t, **reduction_kwargs):
                kwargs.update(reduction_kwargs)
                yield SampleInput(
                    t.detach().requires_grad_(requires_grad), args=args, kwargs=kwargs
                )


# NOTE [Reductions]:
#
# For testing purposes, we relax the definition of a reduction operator
# as defined in the docstring below. We do this to capture operators with
# a similar API so they can be tested automatically. However...
#
# Strictly speaking a reduction operator is an operator that can reduce an
# array to a single scalar value and that can be computed from the partial
# result of reducing subarrays. This usually means that the reduction operation
# should be commutative and associative. This definition is important when it
# comes to implementation as it determines how a reduction can be parallelized.
#
# For example, many summary statistics such as median, mode and quantile cannot
# be computed from partial results because these are sorting and counting based
# algorithms that need information that would be lost in the reduced value.
class ReductionOpInfo(OpInfo):
    """Reduction operator information.

    An operator is a reduction operator if it reduces one or more dimensions of
    the input tensor to a single value. Reduction operators must implement the
    following signature:

    - `op(input, *args, *, dim=None, keepdim=False, **kwargs) -> Tensor`

    ReductionOpInfo tests that reduction operators implement a consistent API.
    Optional features such as reducing over multiple dimensions are captured in
    the optional keyword parameters of the ReductionOpInfo constructor.

    If a reduction operator does not yet implement the full required API of
    reduction operators, this should be documented by xfailing the failing
    tests rather than adding optional parameters to ReductionOpInfo.

    NOTE
    The API for reduction operators has not yet been finalized and some
    requirements may change.

    See tests in test/test_reductions.py
    """

    def __init__(
        self,
        name,
        *,
        # The identity value for the operator if it has one.
        identity: Optional[Any] = None,
        # The nan policy for the operator if it implements one.
        # - propagate: NaN values are propagated to the output
        # - omit: NaN values are discarded during the reduction
        nan_policy: Optional[str] = None,
        # Whether the operator supports reducing multiple dimensions.
        supports_multiple_dims: bool = True,
        # Whether the operator promotes integral to floating point dtypes.
        promotes_int_to_float: bool = False,
        # Whether the operator promotes all integral dtypes to int64.
        promotes_int_to_int64: bool = False,
        # If a specific dtype is given, then the operator always returns that
        # dtype irrespective of the input dtype. If None, the operator returns
        # the dtype according to the type promotion rules above.
        result_dtype: Optional[torch.dtype] = None,
        # Casts complex results to real (e.g. linalg.norm or torch.var)
        complex_to_real: bool = False,
        # ReductionOpInfo tests generate their own input, dim and keepdim
        # arguments and call this function to generate tuples of extra args and
        # kwargs to use when calling the op. This is required for operators that
        # have other required parameters besides the input tensor.
        generate_args_kwargs: Callable = lambda t, dim=None, keepdim=False: (
            yield tuple(),
            {},
        ),
        # Options from the OpInfo base class
        **kwargs,
    ):
        self._original_reduction_args = locals().copy()
        assert nan_policy in (None, "propagate", "omit")

        # These are mutually exclusive options
        assert not (result_dtype and promotes_int_to_float)
        assert not (result_dtype and promotes_int_to_int64)
        assert not (result_dtype and complex_to_real)
        assert not (promotes_int_to_float and promotes_int_to_int64)

        # Default sample_inputs_func for ReductionOpInfo which augments sample
        # inputs from sample_inputs_reduction with the args and kwargs from
        # generate_args_kwargs. This is only used if sample_inputs_func is None.
        def sample_inputs_func(*args, **kwargs):
            kwargs["supports_multiple_dims"] = supports_multiple_dims
            kwargs["generate_args_kwargs"] = generate_args_kwargs
            yield from sample_inputs_reduction(*args, **kwargs)

        # Override OpInfo defaults and call base class __init__
        kwargs.setdefault("inplace_variant", None)
        kwargs.setdefault("sample_inputs_func", sample_inputs_func)
        super().__init__(name, **kwargs)

        self.identity = identity
        self.nan_policy = nan_policy
        self.supports_multiple_dims = supports_multiple_dims
        self.promotes_int_to_float = promotes_int_to_float
        self.promotes_int_to_int64 = promotes_int_to_int64
        self.complex_to_real = complex_to_real
        self.result_dtype = result_dtype
        self.generate_args_kwargs = generate_args_kwargs


# The base reference input generation for elementwise binary operations
def _reference_inputs_elementwise_binary(
    op, device, dtype, requires_grad, exclude_zero, **kwargs
):
    yield from op.sample_inputs_func(op, device, dtype, requires_grad, **kwargs)
    yield from generate_elementwise_binary_tensors(
        op,
        device=device,
        dtype=dtype,
        requires_grad=requires_grad,
        exclude_zero=exclude_zero,
    )
    if dtype is not torch.bool:
        yield from generate_elementwise_binary_small_value_tensors(
            op, device=device, dtype=dtype, requires_grad=requires_grad
        )
    if dtype not in (torch.bool, torch.uint8, torch.int8):
        yield from generate_elementwise_binary_large_value_tensors(
            op, device=device, dtype=dtype, requires_grad=requires_grad
        )
    yield from generate_elementwise_binary_broadcasting_tensors(
        op,
        device=device,
        dtype=dtype,
        requires_grad=requires_grad,
        exclude_zero=exclude_zero,
    )
    yield from generate_elementwise_binary_with_scalar_samples(
        op, device=device, dtype=dtype, requires_grad=requires_grad
    )

    yield from generate_elementwise_binary_with_scalar_and_type_promotion_samples(
        op, device=device, dtype=dtype, requires_grad=requires_grad
    )

    if dtype.is_floating_point or dtype.is_complex:
        yield from generate_elementwise_binary_extremal_value_tensors(
            op, device=device, dtype=dtype, requires_grad=requires_grad
        )


# Note that these references inputs use scalars for the SampleInput.input value,
#   and many tests require SampleInput.input be a tensor or a list of tensors
def reference_inputs_elementwise_binary(op, device, dtype, requires_grad, **kwargs):
    if hasattr(op, "rhs_make_tensor_kwargs"):
        exclude_zero = op.rhs_make_tensor_kwargs.get("exclude_zero", False)

    gen = partial(
        _reference_inputs_elementwise_binary,
        op,
        device,
        dtype,
        requires_grad,
        exclude_zero,
        **kwargs,
    )

    # yields "normal" samples
    yield from gen()

    # yields noncontiguous samples
    for sample in gen():
        yield sample.noncontiguous()

    yield from generate_elementwise_binary_noncontiguous_tensors(
        op,
        device=device,
        dtype=dtype,
        requires_grad=requires_grad,
        exclude_zero=exclude_zero,
    )

    yield from generate_elementwise_binary_arbitrarily_strided_tensors(
        op,
        device=device,
        dtype=dtype,
        requires_grad=requires_grad,
        exclude_zero=exclude_zero,
    )


# A functional that extends an elementwise binary operator's bespoke error inputs
#   with generic error inputs for the class of elementwise binary operations
def make_error_inputs_elementwise_binary(error_inputs_func):
    def error_inputs_func_wrapper(op, device, **kwargs):
        if error_inputs_func is not None:
            yield from error_inputs_func(op, device, **kwargs)

        if not op.supports_rhs_python_scalar:
            si = SampleInput(torch.tensor((1, 2, 3), device=device), args=(2,))
            yield ErrorInput(si, error_type=Exception, error_regex="")

        if not op.supports_one_python_scalar:
            si = SampleInput(2, args=(torch.tensor((1, 2, 3), device=device),))
            yield ErrorInput(si, error_type=Exception, error_regex="")

        if (
            not kwargs.get("skip_two_python_scalars", False)
            and not op.supports_two_python_scalars
        ):
            si = SampleInput(2, args=(3,))
            yield ErrorInput(si, error_type=Exception, error_regex="")

    return error_inputs_func_wrapper


# The following functions and classes are for testing elementwise binary operators.

# Returns a generator of pairs of contiguous tensors on the requested device
#   and with the requested dtype.
#
# This function is intended to test the non-vectorized and vectorized code
#   paths of elementwise binary functions, as well as their handling of odd tensor
#   sizes (like zero-dim tensors and tensors with zero elements).
#
# Each iterable will include an a tensor with no elements,
#   zero dim (scalar) tensors, small 1D tensors, a medium 1D tensor, and
#   a large 2D tensor.
def generate_elementwise_binary_tensors(
    op, *, device, dtype, requires_grad=False, exclude_zero=False
):
    shapes = (
        # tensors with no elements
        (0,),
        (1, 0, 3),
        # zero dim (scalar) tensor
        (),
        # small 1D tensor
        (20,),
        # medium 1D tensor
        (812,),
        # large 2D tensor
        (1029, 917),
    )

    make_arg = partial(
        make_tensor,
        device=device,
        dtype=dtype,
        requires_grad=requires_grad,
        exclude_zero=exclude_zero,
    )
    for shape in shapes:
        lhs = make_arg(shape, **op.lhs_make_tensor_kwargs)
        rhs = make_arg(shape, **op.rhs_make_tensor_kwargs)
        yield SampleInput(lhs, args=(rhs,))


def generate_elementwise_binary_arbitrarily_strided_tensors(
    op, *, device, dtype, requires_grad=False, exclude_zero=False
):
    # shape, strides, offset
    strided_cases = (
        ((5, 6, 2), (1, 1, 7), 2),
        ((5, 5, 4), (1, 1, 7), 2),
        ((5, 5, 2), (4, 5, 7), 3),
        ((5, 5, 2), (5, 5, 7), 3),
        ((5, 5, 2), (5, 5, 5), 3),
        ((9, 5, 2), (0, 1, 7), 3),
    )

    make_arg = partial(
        make_tensor,
        device=device,
        dtype=dtype,
        requires_grad=requires_grad,
        exclude_zero=exclude_zero,
    )
    for shape, strides, offset in strided_cases:
        a = make_arg(
            500,
        ).as_strided(shape, strides, offset)
        b = make_arg(shape)
        yield SampleInput(a, args=(b,))


# Returns a generator of pairs of contiguous tensors on the requested device and with
#   the requested dtype.
#
# Unlike the previous function, the values in these tensors are specified manually.
def generate_elementwise_binary_small_value_tensors(
    op, *, device, dtype, requires_grad=False, exclude_zero=None
):
    if exclude_zero is None:
        if hasattr(op, "rhs_make_tensor_kwargs"):
            exclude_zero = op.rhs_make_tensor_kwargs.get("exclude_zero", False)

    # defines interesting values
    _unsigned_int_vals = (0, 1, 55, 127, 128, 190, 210, 220, 254)
    _int_vals = (0, -1, 1, -55, 55, -127, 127, -128)
    _float_vals = (
        0.0,
        -0.0,
        -0.001,
        0.001,
        -0.25,
        0.25,
        -1.0,
        1.0,
        -math.pi / 2,
        math.pi / 2,
        -math.pi + 0.00001,
        math.pi - 0.00001,
        -math.pi,
        math.pi,
        -math.pi - 0.00001,
        math.pi + 0.00001,
    )

    l_vals = []
    r_vals = []

    if dtype.is_floating_point:
        prod = product(_float_vals, _float_vals)
    elif dtype.is_complex:
        complex_vals = product(_float_vals, _float_vals)
        # Note the use of list is required here or the map generator will be
        #  emptied by the following product and it won't produce the desired cross-product
        complex_vals = list(map(lambda x: complex(*x), complex_vals))
        prod = product(complex_vals, complex_vals)
    elif dtype in (torch.int8, torch.int16, torch.int32, torch.int64):
        prod = product(_int_vals, _int_vals)
    elif dtype is torch.uint8:
        prod = product(_unsigned_int_vals, _unsigned_int_vals)
    else:
        raise ValueError("Unsupported dtype!")

    for l, r in prod:
        l_vals.append(l)
        if r == 0 and exclude_zero:
            r_vals.append(1)
        else:
            r_vals.append(r)

    lhs = torch.tensor(l_vals, device=device, dtype=dtype, requires_grad=requires_grad)
    rhs = torch.tensor(r_vals, device=device, dtype=dtype, requires_grad=requires_grad)

    yield SampleInput(lhs, args=(rhs,))


def generate_elementwise_binary_large_value_tensors(
    op, *, device, dtype, requires_grad=False
):
    _large_int_vals = (-1113, 1113, -10701, 10701)
    _large_float16_vals = (-501, 501, -1001.2, 1001.2, -13437.7, 13437.7)
    _large_float_vals = _large_float16_vals + (-4988429.2, 4988429.2, -1e20, 1e20)

    l_vals = []
    r_vals = []

    if dtype == torch.float16:
        prod = product(_large_float16_vals, _large_float16_vals)
    elif dtype.is_floating_point:
        prod = product(_large_float_vals, _large_float_vals)
    elif dtype.is_complex:
        complex_vals = product(_large_float_vals, _large_float_vals)
        # Note the use of list is required here or the map generator will be
        #  emptied by the following product and it won't produce the desired cross-product
        complex_vals = list(map(lambda x: complex(*x), complex_vals))
        prod = product(complex_vals, complex_vals)
    elif dtype in (torch.int16, torch.int32, torch.int64):
        prod = product(_large_int_vals, _large_int_vals)
    else:
        raise ValueError("Unsupported dtype!")

    for l, r in prod:
        l_vals.append(l)
        r_vals.append(r)

    lhs = torch.tensor(l_vals, device=device, dtype=dtype, requires_grad=requires_grad)
    rhs = torch.tensor(r_vals, device=device, dtype=dtype, requires_grad=requires_grad)

    yield SampleInput(lhs, args=(rhs,))


def generate_elementwise_binary_extremal_value_tensors(
    op, *, device, dtype, requires_grad=False
):
    _float_extremals = (float("inf"), float("-inf"), float("nan"))

    l_vals = []
    r_vals = []

    if dtype.is_floating_point:
        prod = product(_float_extremals, _float_extremals)
    elif dtype.is_complex:
        complex_vals = product(_float_extremals, _float_extremals)
        # Note the use of list is required here or the map generator will be
        #  emptied by the following product and it won't produce the desired cross-product
        complex_vals = list(map(lambda x: complex(*x), complex_vals))
        prod = product(complex_vals, complex_vals)
    else:
        raise ValueError("Unsupported dtype!")

    for l, r in prod:
        l_vals.append(l)
        r_vals.append(r)

    lhs = torch.tensor(l_vals, device=device, dtype=dtype, requires_grad=requires_grad)
    rhs = torch.tensor(r_vals, device=device, dtype=dtype, requires_grad=requires_grad)

    yield SampleInput(lhs, args=(rhs,))

    # Test case for NaN propagation
    nan = (
        float("nan") if dtype.is_floating_point else complex(float("nan"), float("nan"))
    )
    lhs = make_tensor(
        (128, 128), device=device, dtype=dtype, requires_grad=requires_grad
    )
    lhs.flatten()[::3] = nan
    rhs = make_tensor(
        (128, 128), device=device, dtype=dtype, requires_grad=requires_grad
    )
    rhs.flatten()[::3] = nan

    yield SampleInput(lhs, args=(rhs,))


# Returns a generator of pairs of contiguous and noncontiguous tensors that
#   require broadcasting
def generate_elementwise_binary_broadcasting_tensors(
    op, *, device, dtype, requires_grad=False, exclude_zero=False
):
    shapes = (
        ((1,), ()),
        ((2,), ()),
        ((1,), (2,)),
        ((2, 1), (2,)),
        ((1, 2), (2,)),
        ((3, 2), (2,)),
        ((1, 3, 2), (2,)),
        ((1, 3, 2), (3, 2)),
        ((3, 1, 2), (3, 2)),
        ((2, 3, 2), ()),
        ((3, 1, 2), (1, 3, 2)),
    )

    make_arg = partial(
        make_tensor,
        device=device,
        dtype=dtype,
        requires_grad=requires_grad,
        exclude_zero=exclude_zero,
    )
    for shape, noncontiguous in product(shapes, [True, False]):
        shape_lhs, shape_rhs = shape
        lhs = make_arg(
            shape_lhs, noncontiguous=noncontiguous, **op.lhs_make_tensor_kwargs
        )
        rhs = make_arg(
            shape_rhs, noncontiguous=noncontiguous, **op.rhs_make_tensor_kwargs
        )

        yield SampleInput(lhs, args=(rhs,), broadcasts_input=True)


# Returns a generator of pairs of contiguous tensors and scalars
def generate_elementwise_binary_with_scalar_samples(
    op, *, device, dtype, requires_grad=False
):
    make_arg = partial(
        make_tensor, device=device, dtype=dtype, requires_grad=requires_grad
    )

    shapes = ((), (3,), (5, 3), (0, 1, 3), (1, 5))
    if op.supports_rhs_python_scalar:
        for shape in shapes:
            lhs = make_arg(shape, **op.lhs_make_tensor_kwargs)
            rhs = make_arg(shape, **op.rhs_make_tensor_kwargs)
            lhs_scalar = make_arg((), **op.lhs_make_tensor_kwargs).item()
            rhs_scalar = make_arg((), **op.rhs_make_tensor_kwargs).item()

            yield SampleInput(lhs, args=(rhs_scalar,))

        # Extends with scalar lhs
        if op.supports_one_python_scalar:
            yield SampleInput(lhs_scalar, args=(rhs,))

    if op.supports_two_python_scalars:
        lhs_scalar = make_arg((), **op.lhs_make_tensor_kwargs).item()
        rhs_scalar = make_arg((), **op.rhs_make_tensor_kwargs).item()

        yield SampleInput(lhs_scalar, args=(rhs_scalar,))


# Returns a generator of pairs of contiguous tensors and 0d tensos and scalars and type promotion
def generate_elementwise_binary_with_scalar_and_type_promotion_samples(
    op, *, device, dtype, requires_grad=False
):
    # add these samples only for logical and comparison ops, arithmetic ops are not happy about extremal scalars
    if op.name in (
        "eq",
        "ne",
        "gt",
        "ge",
        "lt",
        "le",
        "logical_and",
        "logical_or",
        "logical_xor",
    ):
        make_arg = partial(
            make_tensor, device=device, dtype=dtype, requires_grad=requires_grad
        )
        shape = (
            23,
        )  # this shape is big enough to trigger vectorization, and has non-vectorized tail
        values = (float("nan"), float("inf"), -float("inf"))
        scalar_tensors = tuple(torch.tensor(val) for val in values)
        if op.supports_rhs_python_scalar:
            lhs = make_arg(shape, **op.lhs_make_tensor_kwargs)
            rhs = make_arg(shape, **op.rhs_make_tensor_kwargs)
            for scalar in values + scalar_tensors:
                yield SampleInput(lhs, args=(scalar,))
                # Extends with scalar lhs
                if op.supports_one_python_scalar:
                    yield SampleInput(scalar, args=(rhs,))


# Returns a generator of pairs of noncontiguous tensors
def generate_elementwise_binary_noncontiguous_tensors(
    op, *, device, dtype, requires_grad=False, exclude_zero=False
):
    make_arg = partial(
        make_tensor,
        device=device,
        dtype=dtype,
        requires_grad=requires_grad,
        exclude_zero=exclude_zero,
    )

    # Generic noncontiguity
    lhs = make_arg((1026,), noncontiguous=True, **op.lhs_make_tensor_kwargs)
    rhs = make_arg((1026,), noncontiguous=True, **op.rhs_make_tensor_kwargs)

    yield SampleInput(lhs.clone(), args=(rhs.clone(),))
    yield SampleInput(lhs.contiguous(), args=(rhs,))

    # Transposed
    lhs = make_arg((789, 357), **op.lhs_make_tensor_kwargs)
    rhs = make_arg((789, 357), **op.rhs_make_tensor_kwargs)

    yield SampleInput(lhs.T, args=(rhs.T,))

    # More noncontiguity
    shapes = ((5, 7), (1024,))

    for shape in shapes:
        lhs = make_arg(shape, **op.lhs_make_tensor_kwargs)
        rhs = make_arg(shape, **op.rhs_make_tensor_kwargs)

        lhs_non_contig = torch.empty(shape + (2,), device=device, dtype=dtype)[..., 0]
        lhs_non_contig.copy_(lhs)

        rhs_non_contig = torch.empty(shape + (2,), device=device, dtype=dtype)[..., 0]
        rhs_non_contig.copy_(rhs)

        yield SampleInput(lhs_non_contig.clone(), args=(rhs_non_contig.clone(),))
        yield SampleInput(lhs_non_contig.contiguous(), args=(rhs_non_contig,))

    # Noncontiguous indices
    shape = (2, 2, 1, 2)
    lhs = make_arg(shape, **op.lhs_make_tensor_kwargs)
    rhs = make_arg(shape, **op.rhs_make_tensor_kwargs)

    lhs_non_contig = lhs[:, 1, ...]
    rhs_non_contig = rhs[:, 1, ...]

    yield SampleInput(lhs_non_contig.clone(), args=(rhs_non_contig.clone(),))
    yield SampleInput(lhs_non_contig.contiguous(), args=(rhs_non_contig,))

    # Expanded tensors
    shapes = ((1, 3), (1, 7), (5, 7))

    for shape in shapes:
        lhs = make_arg(shape, **op.lhs_make_tensor_kwargs)
        rhs = make_arg(shape, **op.rhs_make_tensor_kwargs)

        lhs_non_contig = lhs.expand(3, -1, -1)
        rhs_non_contig = rhs.expand(3, -1, -1)

        yield SampleInput(lhs_non_contig, args=(rhs_non_contig,))


# Sample inputs for elementwise binary operators, like add
def sample_inputs_elementwise_binary(op, device, dtype, requires_grad, **kwargs):
    _M = S if kwargs.get("small_inputs_only", False) else M
    _S = XS if kwargs.get("small_inputs_only", False) else S

    if hasattr(op, "rhs_make_tensor_kwargs"):
        exclude_zero = op.rhs_make_tensor_kwargs.get("exclude_zero", False)

    make_arg = partial(
        make_tensor,
        device=device,
        dtype=dtype,
        requires_grad=requires_grad,
        exclude_zero=exclude_zero,
    )

    shapes = (
        ((), ()),
        ((_S,), ()),
        ((_S, 1), (_S,)),
        ((_M, _S), ()),
        ((_S, _M, _S), (_M, _S)),
        ((_S, _M, _S), (_S, _M, _S)),
        ((_M, 1, _S), (_M, _S)),
        ((_M, 1, _S), (1, _M, _S)),
        ((0, 1, XS), (0, _M, XS)),
    )

    sample_kwargs = kwargs.get("sample_kwargs", {})

    for shape_lhs, shape_rhs in shapes:
        lhs = make_arg(shape_lhs, **op.lhs_make_tensor_kwargs)
        rhs = make_arg(shape_rhs, **op.rhs_make_tensor_kwargs)
        broadcasts_input = shape_lhs != torch.broadcast_shapes(shape_lhs, shape_rhs)

        yield SampleInput(
            lhs, args=(rhs,), kwargs=sample_kwargs, broadcasts_input=broadcasts_input
        )


# Metadata class for binary "universal functions (ufuncs)" that accept two
# tensor and have common properties
class BinaryUfuncInfo(OpInfo):
    """Operator information for 'universal binary functions (binary ufuncs).'
    These are functions of two tensors with common properties like:
      - they are elementwise functions
      - the output shape is determined by the input shape
      - they typically have method and inplace variants
      - they typically support the out kwarg
      - they typically have NumPy or SciPy references
    See NumPy's universal function documentation
    (https://numpy.org/doc/stable/reference/ufuncs.html) for more details
    about the concept of ufuncs.
    """

    def __init__(
        self,
        name,
        *,
        sample_inputs_func=sample_inputs_elementwise_binary,
        reference_inputs_func=reference_inputs_elementwise_binary,
        error_inputs_func=None,
        lhs_make_tensor_kwargs=None,
        rhs_make_tensor_kwargs=None,
        promotes_int_to_float=False,  # Set to true if the op promotes integer inputs to float
        always_returns_bool=False,  # Set to true if the op always returns bool tensors
        supports_rhs_python_scalar=True,  # Whether the operator allows Tensor x scalar inputs
        supports_one_python_scalar=False,  # Whether the operator allows scalar x tensor and tensor x scalar inputs
        supports_two_python_scalars=False,  # Whether the operator allows scalar x scalar inputs
        **kwargs,
    ):

        self._original_binary_ufunc_args = locals().copy()

        # Elementwise binary operations perform the equivalent of test_numpy_refs
        #   in test_binary_ufuncs, but with additional test granularity. So the
        #   generic test_ops.py test is skipped because it's redundant.
        common_skips = (
            DecorateInfo(
                unittest.skip("Skipping redundant test."),
                "TestCommon",
                "test_numpy_refs",
            ),
        )
        kwargs["skips"] = kwargs.get("skips", tuple()) + common_skips
        super(BinaryUfuncInfo, self).__init__(
            name,
            sample_inputs_func=sample_inputs_func,
            reference_inputs_func=reference_inputs_func,
            error_inputs_func=make_error_inputs_elementwise_binary(error_inputs_func),
            **kwargs,
        )

        # [lr]hs_make_tensor_kwargs are part of the OpInfo to be able to dynamically generate valid samples later on.
        if lhs_make_tensor_kwargs is None:
            lhs_make_tensor_kwargs = {}
        self.lhs_make_tensor_kwargs = lhs_make_tensor_kwargs

        if rhs_make_tensor_kwargs is None:
            rhs_make_tensor_kwargs = {}
        self.rhs_make_tensor_kwargs = rhs_make_tensor_kwargs

        self.promotes_int_to_float = promotes_int_to_float
        self.always_returns_bool = always_returns_bool
        self.supports_rhs_python_scalar = supports_rhs_python_scalar
        self.supports_one_python_scalar = supports_one_python_scalar
        self.supports_two_python_scalars = supports_two_python_scalars

        if self.supports_two_python_scalars:
            self.supports_one_python_scalar = True

        if self.supports_one_python_scalar:
            assert (
                supports_rhs_python_scalar
            ), "Can't support lhs and rhs Python scalars but not rhs scalars!"


# The following functions and classes are for testing elementwise unary operators.
def sample_inputs_elementwise_unary(
    op_info, device, dtype, requires_grad, op_kwargs=None, **kwargs
):
    if not op_kwargs:
        op_kwargs = {}

    _L = S if kwargs.get("small_inputs_only", False) else L

    low, high = op_info.domain
    low = low if low is None else low + op_info._domain_eps
    high = high if high is None else high - op_info._domain_eps
    if (
        op_info.supports_sparse_csr
        or op_info.supports_sparse_csc
        or op_info.supports_sparse_bsr
        or op_info.supports_sparse_bsc
    ):
        # Tensors with dim=2 for sparse compressed testing
        yield SampleInput(
            make_tensor(
                (_L, _L),
                device=device,
                dtype=dtype,
                low=low,
                high=high,
                requires_grad=requires_grad,
            ),
            kwargs=op_kwargs,
        )
    else:
        # Creates a 1D, empty, and scalar tensor
        for shape in ((_L,), (1, 0, 3), ()):
            yield SampleInput(
                make_tensor(
                    shape,
                    device=device,
                    dtype=dtype,
                    low=low,
                    high=high,
                    requires_grad=requires_grad,
                ),
                kwargs=op_kwargs,
            )


# Replace values satisfying condition with a safe value. This is used to block
# out values the could cause singularity like tan(pi/2)
def _replace_values_in_tensor(tensor, condition, safe_value):
    mask = condition(tensor)
    tensor.masked_fill_(mask, safe_value)


# Helper to create a unary elementwise tensor with valid inputs
def _make_unary_elementwise_tensor(shape, *, op, dtype, **kwargs):
    low, high = op.domain
    low = low if low is None else low + op._domain_eps
    high = high if high is None else high - op._domain_eps

    a = make_tensor(shape, low=low, high=high, dtype=dtype, **kwargs)

    if op.reference_numerics_filter is not None and dtype is not torch.bool:
        condition, safe_value = op.reference_numerics_filter
        _replace_values_in_tensor(a, condition, safe_value)

    return a


# Restricts the values in the tensor to the domain of the
# given elementwise unary operator
def _filter_unary_elementwise_tensor(a, *, op):
    # short-circuits for boolean tensors
    if a.dtype is torch.bool:
        return a

    low, high = op.domain
    low = low if low is None else low + op._domain_eps
    high = high if high is None else high - op._domain_eps

    if a.dtype is torch.uint8 and low is not None:
        low = max(low, 0)

    if not a.dtype.is_floating_point and not a.dtype.is_complex:
        low = math.ceil(low) if low is not None else None
        high = math.floor(high) if high is not None else None

    if op.reference_numerics_filter is not None:
        condition, safe_value = op.reference_numerics_filter
        _replace_values_in_tensor(a, condition, safe_value)

    if low is not None or high is not None:
        if a.dtype.is_complex:
            a.real.clamp_(low, high)
            a.imag.clamp_(low, high)
        else:
            a.clamp_(min=low, max=high)

    return a


def generate_elementwise_unary_tensors(op, *, device, dtype, requires_grad, **kwargs):

    # Special-cases bool
    if dtype is torch.bool:
        tensors = (
            torch.empty(0, device=device, dtype=torch.bool),
            torch.tensor(True, device=device),
            torch.tensor(False, device=device),
            torch.tensor((True, False), device=device),
            make_tensor((812,), device=device, dtype=dtype),
            make_tensor((1029, 917), device=device, dtype=dtype),
        )
        for a in tensors:
            yield SampleInput(a, kwargs=op.sample_kwargs(device, dtype, a)[0])

    shapes = (
        (1029, 917),
        (812,),
        # Empty sizes
        (0,),
        (0, 3, 3),
        (1, 0, 5),
        (6, 0, 0, 0),
        (3, 0, 1, 0),
    )

    make_arg = partial(
        _make_unary_elementwise_tensor,
        op=op,
        device=device,
        dtype=dtype,
        requires_grad=requires_grad,
    )
    for shape in shapes:
        a = make_arg(shape)
        yield SampleInput(a, kwargs=op.sample_kwargs(device, dtype, a)[0])


def generate_elementwise_unary_small_value_tensors(
    op, *, device, dtype, requires_grad=False
):
    for sample in generate_elementwise_binary_small_value_tensors(
        op, device=device, dtype=dtype, requires_grad=requires_grad
    ):
        a = _filter_unary_elementwise_tensor(sample.input, op=op)
        yield SampleInput(a, kwargs=op.sample_kwargs(device, dtype, a)[0])


def generate_elementwise_unary_large_value_tensors(
    op, *, device, dtype, requires_grad=False
):
    for sample in generate_elementwise_binary_large_value_tensors(
        op, device=device, dtype=dtype, requires_grad=requires_grad
    ):
        a = _filter_unary_elementwise_tensor(sample.input, op=op)
        yield SampleInput(sample.input, kwargs=op.sample_kwargs(device, dtype, a)[0])


def generate_elementwise_unary_extremal_value_tensors(
    op, *, device, dtype, requires_grad=False
):
    for sample in generate_elementwise_binary_extremal_value_tensors(
        op, device=device, dtype=dtype, requires_grad=requires_grad
    ):
        yield SampleInput(
            sample.input, kwargs=op.sample_kwargs(device, dtype, sample.input)[0]
        )


def generate_elementwise_unary_noncontiguous_tensors(
    op, *, device, dtype, requires_grad=False
):
    low, high = op.domain
    low = low if low is None else low + op._domain_eps
    high = high if high is None else high - op._domain_eps

    make_arg = partial(
        _make_unary_elementwise_tensor,
        op=op,
        device=device,
        dtype=dtype,
        requires_grad=requires_grad,
    )

    # Generic noncontiguity
    t = make_arg((1026,), noncontiguous=True)
    yield SampleInput(t, kwargs=op.sample_kwargs(device, dtype, t)[0])

    # Transposed
    t = make_arg((1024, 1024)).T
    yield SampleInput(t, kwargs=op.sample_kwargs(device, dtype, t)[0])

    # Expanded tensors
    shapes = ((1, 3), (1, 7), (5, 7))

    for shape in shapes:
        t = make_arg(shape)
        t_non_contig = t.expand(3, -1, -1)
        yield SampleInput(
            t_non_contig, kwargs=op.sample_kwargs(device, dtype, t_non_contig)[0]
        )


def generate_elementwise_unary_arbitrarily_strided_tensors(
    op, *, device, dtype, requires_grad=False
):
    # shape, strides, offset
    strided_cases = (
        ((5, 6, 2), (1, 1, 7), 2),
        ((5, 5, 4), (1, 1, 7), 2),
        ((5, 5, 2), (4, 5, 7), 3),
        ((5, 5, 2), (5, 5, 7), 3),
        ((5, 5, 2), (5, 5, 5), 3),
        ((9, 5, 2), (0, 1, 7), 3),
    )

    make_arg = partial(
        make_tensor, device=device, dtype=dtype, requires_grad=requires_grad
    )
    for shape, strides, offset in strided_cases:
        a = make_arg(
            500,
        ).as_strided(shape, strides, offset)
        yield SampleInput(a, kwargs=op.sample_kwargs(device, dtype, a)[0])


# Reuses the elementwise binary generators for consistency
# TODO: in the future generalize the reference generators to handle n-ary elementwise operations
def _reference_inputs_elementwise_unary(op, device, dtype, requires_grad, **kwargs):
    yield from op.sample_inputs_func(op, device, dtype, requires_grad, **kwargs)

    yield from generate_elementwise_unary_tensors(
        op, device=device, dtype=dtype, requires_grad=requires_grad, **kwargs
    )

    if dtype is not torch.bool:
        yield from generate_elementwise_unary_small_value_tensors(
            op, device=device, dtype=dtype, requires_grad=requires_grad, **kwargs
        )
    if dtype not in (torch.bool, torch.uint8, torch.int8) and (
        op.handles_large_floats
        or (not dtype.is_floating_point and not dtype.is_complex)
    ):
        yield from generate_elementwise_unary_large_value_tensors(
            op, device=device, dtype=dtype, requires_grad=requires_grad, **kwargs
        )

    if dtype.is_floating_point or (
        op.handles_complex_extremal_values and dtype.is_complex
    ):
        yield from generate_elementwise_unary_extremal_value_tensors(
            op, device=device, dtype=dtype, requires_grad=requires_grad, **kwargs
        )


def reference_inputs_elementwise_unary(op, device, dtype, requires_grad, **kwargs):
    gen = partial(
        _reference_inputs_elementwise_unary, op, device, dtype, requires_grad, **kwargs
    )

    # yields "normal" samples
    yield from gen()

    # yields noncontiguous samples
    for sample in gen():
        yield sample.noncontiguous()

    yield from generate_elementwise_unary_noncontiguous_tensors(
        op, device=device, dtype=dtype, requires_grad=requires_grad, **kwargs
    )

    yield from generate_elementwise_unary_arbitrarily_strided_tensors(
        op, device=device, dtype=dtype, requires_grad=requires_grad, **kwargs
    )


# Metadata class for unary "universal functions (ufuncs)" that accept a single
# tensor and have common properties like:
class UnaryUfuncInfo(OpInfo):
    """Operator information for 'universal unary functions (unary ufuncs).'
    These are functions of a single tensor with common properties like:
      - they are elementwise functions
      - the input shape is the output shape
      - they typically have method and inplace variants
      - they typically support the out kwarg
      - they typically have NumPy or SciPy references
    See NumPy's universal function documentation
    (https://numpy.org/doc/1.18/reference/ufuncs.html) for more details
    about the concept of ufuncs.
    """

    def __init__(
        self,
        name,  # the string name of the function
        *,
        dtypes=floating_types(),
        domain=(None, None),  # the [low, high) domain of the function
        handles_complex_extremal_values=True,  # whether the op correctly handles extremal values (like nan/inf)
        handles_large_floats=True,  # whether the op correctly handles large float values (like 1e20)
        supports_complex_to_float=False,  # op supports casting from complex input to real output safely eg. angle
        sample_inputs_func=sample_inputs_elementwise_unary,
        reference_inputs_func=reference_inputs_elementwise_unary,
        sample_kwargs=lambda device, dtype, input: ({}, {}),
        reference_numerics_filter=None,  # Filters values in the range of the domain specified above but that should not be tested
        **kwargs,
    ):
        self._original_unary_ufunc_args = locals().copy()

        super().__init__(
            name,
            dtypes=dtypes,
            sample_inputs_func=sample_inputs_func,
            reference_inputs_func=reference_inputs_func,
            **kwargs,
        )
        self.domain = domain
        self.handles_complex_extremal_values = handles_complex_extremal_values
        self.handles_large_floats = handles_large_floats
        self.supports_complex_to_float = supports_complex_to_float
        self.reference_numerics_filter = reference_numerics_filter

        # test_unary_ufuncs.py generates its own inputs to test the consistency
        # of the operator on sliced tensors, non-contig tensors, etc.
        # `sample_kwargs` is a utility function to provide kwargs
        # along with those inputs if required (eg. clamp).
        # It should return two dictionaries, first holding kwarg for
        # torch operator and second one for reference NumPy operator.
        self.sample_kwargs = sample_kwargs

        # Epsilon to ensure grad and gradgrad checks don't test values
        #   outside a function's domain.
        self._domain_eps = 1e-5


def sample_inputs_spectral_ops(self, device, dtype, requires_grad=False, **kwargs):
    is_fp16_or_chalf = dtype == torch.complex32 or dtype == torch.half
    if not is_fp16_or_chalf:
        nd_tensor = partial(
            make_tensor,
            (S, S + 1, S + 2),
            device=device,
            dtype=dtype,
            requires_grad=requires_grad,
        )
        oned_tensor = partial(
            make_tensor, (31,), device=device, dtype=dtype, requires_grad=requires_grad
        )
    else:
        # cuFFT supports powers of 2 for half and complex half precision
        # NOTE: For hfft, hfft2, hfftn, irfft, irfft2, irfftn with default args
        # where output_size n=2*(input_size - 1), we make sure that logical fft size is a power of two
        low = None
        high = None
        if self.name in ["fft.hfft", "fft.irfft", "_refs.fft.hfft", "_refs.fft.irfft"]:
            shapes = ((2, 9, 9), (33,))
        elif self.name in [
            "fft.hfft2",
            "fft.irfft2",
            "_refs.fft.hfft2",
            "_refs.fft.irfft2",
        ]:
            shapes = ((2, 8, 9), (33,))
        elif self.name in [
            "fft.hfftn",
            "fft.irfftn",
            "_refs.fft.hfftn",
            "_refs.fft.irfftn",
        ]:
            shapes = ((2, 2, 33), (33,))
            # Adjusting the limits because the test would be flaky due to over-saturation of float16
            # See: https://github.com/pytorch/pytorch/pull/81416
            low = -1.0
            high = 1.0
        else:
            shapes = ((2, 8, 16), (32,))
        nd_tensor = partial(
            make_tensor,
            shapes[0],
            device=device,
            low=low,
            high=high,
            dtype=dtype,
            requires_grad=requires_grad,
        )
        oned_tensor = partial(
            make_tensor,
            shapes[1],
            device=device,
            low=low,
            high=high,
            dtype=dtype,
            requires_grad=requires_grad,
        )

    if self.ndimensional == SpectralFuncType.ND:
        yield SampleInput(
            nd_tensor(),
<<<<<<< HEAD
            kwargs=dict(
                s=(3, 10) if not is_fp16_or_chalf else (4, 8),
                dim=(1, 2),
                norm="ortho",
            ),
        )
        yield SampleInput(nd_tensor(), kwargs=dict(norm="ortho"))
        yield SampleInput(nd_tensor(), kwargs=dict(s=(8,)))
        yield SampleInput(oned_tensor())
        yield from (
            SampleInput(nd_tensor(), kwargs=dict(dim=dim))
=======
            s=(3, 10) if not is_fp16_or_chalf else (4, 8),
            dim=(1, 2),
            norm="ortho",
        )
        yield SampleInput(nd_tensor(), norm="ortho")
        yield SampleInput(nd_tensor(), s=(8,))
        yield SampleInput(oned_tensor())
        yield from (
            SampleInput(nd_tensor(), dim=dim)
>>>>>>> 15669491
            for dim in [-1, -2, -3, (0, -1)]
        )
    elif self.ndimensional == SpectralFuncType.TwoD:
        yield SampleInput(
            nd_tensor(),
<<<<<<< HEAD
            kwargs=dict(
                s=(3, 10) if not is_fp16_or_chalf else (4, 8),
                dim=(1, 2),
                norm="ortho",
            ),
        )
        yield SampleInput(nd_tensor(), kwargs=dict(norm="ortho"))
        yield SampleInput(
            nd_tensor(), kwargs=dict(s=(6, 8) if not is_fp16_or_chalf else (4, 8))
        )
        yield SampleInput(nd_tensor(), kwargs=dict(dim=0))
        yield SampleInput(nd_tensor(), kwargs=dict(dim=(0, -1)))
        yield SampleInput(nd_tensor(), kwargs=dict(dim=(-3, -2, -1)))
    else:
        yield SampleInput(
            nd_tensor(),
            kwargs=dict(n=10 if not is_fp16_or_chalf else 8, dim=1, norm="ortho"),
        )
        yield SampleInput(nd_tensor(), kwargs=dict(norm="ortho"))
        yield SampleInput(nd_tensor(), kwargs=dict(n=7 if not is_fp16_or_chalf else 8))
        yield SampleInput(oned_tensor())
        yield from (
            SampleInput(nd_tensor(), kwargs=dict(dim=dim)) for dim in [-1, -2, -3]
=======
            s=(3, 10) if not is_fp16_or_chalf else (4, 8),
            dim=(1, 2),
            norm="ortho",
        )
        yield SampleInput(nd_tensor(), norm="ortho")
        yield SampleInput(
            nd_tensor(), s=(6, 8) if not is_fp16_or_chalf else (4, 8)
        )
        yield SampleInput(nd_tensor(), dim=0)
        yield SampleInput(nd_tensor(), dim=(0, -1))
        yield SampleInput(nd_tensor(), dim=(-3, -2, -1))
    else:
        yield SampleInput(
            nd_tensor(),
            n=10 if not is_fp16_or_chalf else 8,
            dim=1,
            norm="ortho",
        )
        yield SampleInput(nd_tensor(), norm="ortho")
        yield SampleInput(nd_tensor(), n=7 if not is_fp16_or_chalf else 8)
        yield SampleInput(oned_tensor())
        yield from (
            SampleInput(nd_tensor(), dim=dim) for dim in [-1, -2, -3]
>>>>>>> 15669491
        )


SpectralFuncType = Enum("SpectralFuncType", ("OneD", "TwoD", "ND"))


# Metadata class for Fast Fourier Transforms in torch.fft.
class SpectralFuncInfo(OpInfo):
    """Operator information for torch.fft transforms."""

    def __init__(
        self,
        name,  # the string name of the function
        *,
        ref=None,  # Reference implementation (probably in np.fft namespace)
        dtypes=floating_and_complex_types(),
        ndimensional: SpectralFuncType,
        sample_inputs_func=sample_inputs_spectral_ops,
        decorators=None,
        **kwargs,
    ):

        self._original_spectral_func_args = dict(locals()).copy()
        self._original_spectral_func_args.update(kwargs)

        decorators = list(decorators) if decorators is not None else []
        decorators += [
            skipCPUIfNoFFT,
            DecorateInfo(
                toleranceOverride({torch.chalf: tol(4e-2, 4e-2)}),
                "TestCommon",
                "test_complex_half_reference_testing",
            ),
        ]

        super().__init__(
            name=name,
            dtypes=dtypes,
            decorators=decorators,
            sample_inputs_func=sample_inputs_func,
            **kwargs,
        )
        self.ref = ref
        self.ndimensional = ndimensional


class ShapeFuncInfo(OpInfo):
    """Early version of a specialized OpInfo for Shape manipulating operations like tile and roll"""

    def __init__(
        self,
        name,  # the string name of the function
        *,
        ref,  # a reference function
        dtypes=floating_types(),
        dtypesIfCUDA=None,
        dtypesIfROCM=None,
        sample_inputs_func=None,
        **kwargs,
    ):
        super(ShapeFuncInfo, self).__init__(
            name,
            dtypes=dtypes,
            dtypesIfCUDA=dtypesIfCUDA,
            dtypesIfROCM=dtypesIfROCM,
            sample_inputs_func=sample_inputs_func,
            **kwargs,
        )
        self.ref = ref


def sample_inputs_foreach(
    self, device, dtype, N, *, noncontiguous=False, same_size=False, low=None, high=None
):
    if same_size:
        return [
            make_tensor((N, N), dtype=dtype, device=device, noncontiguous=noncontiguous)
            for _ in range(N)
        ]
    else:
        return [
            make_tensor(
                (N - i, N - i), dtype=dtype, device=device, noncontiguous=noncontiguous
            )
            for i in range(N)
        ]


def get_foreach_method_names(name):
    # get torch inplace reference function
    op_name = "_foreach_" + name
    inplace_op_name = op_name + "_"

    op = getattr(torch, op_name, None)
    inplace_op = getattr(torch, inplace_op_name, None)

    ref = getattr(torch, name, None)
    ref_inplace = getattr(torch.Tensor, name + "_", None)
    return op, inplace_op, ref, ref_inplace


class ForeachFuncInfo(OpInfo):
    """Early version of a specialized OpInfo for foreach functions"""

    def __init__(
        self,
        name,
        dtypes=floating_and_complex_types(),
        dtypesIfCUDA=floating_and_complex_types_and(torch.half),
        dtypesIfROCM=None,
        supports_alpha_param=False,
        sample_inputs_func=sample_inputs_foreach,
        **kwargs,
    ):
        super().__init__(
            "_foreach_" + name,
            dtypes=dtypes,
            dtypesIfCUDA=dtypesIfCUDA,
            dtypesIfROCM=dtypesIfROCM,
            sample_inputs_func=sample_inputs_func,
            **kwargs,
        )

        (
            foreach_method,
            foreach_method_inplace,
            torch_ref_method,
            torch_ref_inplace,
        ) = get_foreach_method_names(name)
        self.method_variant = foreach_method
        self.inplace_variant = foreach_method_inplace
        self.ref = torch_ref_method
        self.ref_inplace = torch_ref_inplace
        self.supports_alpha_param = supports_alpha_param

        if name == "norm":
            self.ref = torch.linalg.vector_norm


def gradcheck_wrapper_hermitian_input(op, input, *args, **kwargs):
    """Gradcheck wrapper for functions that take Hermitian matrices as input.

    They require a modified function because the finite-difference algorithm
    for calculating derivatives does not preserve the Hermitian property of the input.
    """
    return op(input + input.mH, *args, **kwargs)


def gradcheck_wrapper_triangular_input(op, *args, upper=False, idx=0, **kwargs):
    """Gradcheck wrapper for functions that take lower or upper triangular matrices as input.

    They require a modified function because the finite-difference algorithm
    for calculating derivatives does not preserve the triangular property of the input.
    `idx` is used to specific which `args[idx]` is to be triangularized.
    """
    triangular_arg = args[idx].triu() if upper else args[idx].tril()
    return op(*args[:idx], triangular_arg, *args[idx + 1 :], upper, **kwargs)


def gradcheck_wrapper_triangular_input_real_positive_diagonal(
    op, *args, upper=False, idx=0, **kwargs
):
    """Gradcheck wrapper for functions that take lower/upper triangular matrices
    with real and positive diagonals, for example, cholesky-like operations.
    """
    arg = args[idx]
    arg_diag = arg.diagonal(0, -2, -1)
    arg_diag_embed = torch.diag_embed(arg_diag)
    id_diag_tensor = torch.ones_like(arg_diag)
    id_tensor = torch.diag_embed(id_diag_tensor)
    # new_arg = arg - diag(arg) + I
    new_arg = arg - arg_diag_embed + id_tensor
    return gradcheck_wrapper_triangular_input(
        op, *args[:idx], new_arg, *args[idx + 1 :], upper=upper, idx=idx, **kwargs
    )


def gradcheck_wrapper_masked_operation(op, input, *args, **kwargs):
    """Gradcheck wrapper for masked operations.

    When mask is specified, replaces masked-out elements with zeros.

    Use for operations that produce non-finite masked-out elements,
    for instance, for minimum and maximum reductions.
    """
    output = op(input, *args, **kwargs)
    mask = kwargs.get("mask")
    if mask is not None:
        output_mask = torch.masked._output_mask(op, input, *args, **kwargs)
        output = torch.where(output_mask, output, output.new_zeros([]))
    return output


def gradcheck_wrapper_masked_pointwise_operation(op, input, *args, **kwargs):
    """Gradcheck wrapper for masked pointwise operations. Assumes that the result
    will be masked iff both tensors are masked at a specific index

    When mask is specified, replaces masked-out elements with zeros.

    Use for operations that produce non-finite masked-out elements,
    for instance, for minimum and maximum reductions.
    """
    output = op(input, *args, **kwargs)
    input_mask = kwargs.get("input_mask")
    other_mask = kwargs.get("other_mask")
    if input_mask is not None and other_mask is not None:
        combined_mask = torch.logical_and(input_mask, other_mask)
        new_kwargs = dict(mask=combined_mask, **kwargs)
        output_mask = torch.masked._input_mask(input, *args, **new_kwargs)
        output = torch.where(output_mask, output, output.new_zeros([]))
    return output


def clone_sample(sample, **kwargs):
    """
    Given a SampleInput, this function analyzes its input, args and kwargs,
    and produces a copy with each non-Tensor entry being copied by reference,
    and with each Tensor entry cloned with `t.clone().requires_grad_(t.requires_grad)`
    """

    def clone_tensor(t):
        if isinstance(t, torch.Tensor):
            return t.detach().clone().requires_grad_(t.requires_grad)
        else:
            return t

    sample_kwargs = kwargs if kwargs else sample.kwargs

    return SampleInput(
        clone_tensor(sample.input),
        args=tuple(map(clone_tensor, sample.args)),
        kwargs=dict(((k, clone_tensor(v)) for k, v in sample_kwargs.items())),
    )<|MERGE_RESOLUTION|>--- conflicted
+++ resolved
@@ -2421,19 +2421,6 @@
     if self.ndimensional == SpectralFuncType.ND:
         yield SampleInput(
             nd_tensor(),
-<<<<<<< HEAD
-            kwargs=dict(
-                s=(3, 10) if not is_fp16_or_chalf else (4, 8),
-                dim=(1, 2),
-                norm="ortho",
-            ),
-        )
-        yield SampleInput(nd_tensor(), kwargs=dict(norm="ortho"))
-        yield SampleInput(nd_tensor(), kwargs=dict(s=(8,)))
-        yield SampleInput(oned_tensor())
-        yield from (
-            SampleInput(nd_tensor(), kwargs=dict(dim=dim))
-=======
             s=(3, 10) if not is_fp16_or_chalf else (4, 8),
             dim=(1, 2),
             norm="ortho",
@@ -2443,37 +2430,11 @@
         yield SampleInput(oned_tensor())
         yield from (
             SampleInput(nd_tensor(), dim=dim)
->>>>>>> 15669491
             for dim in [-1, -2, -3, (0, -1)]
         )
     elif self.ndimensional == SpectralFuncType.TwoD:
         yield SampleInput(
             nd_tensor(),
-<<<<<<< HEAD
-            kwargs=dict(
-                s=(3, 10) if not is_fp16_or_chalf else (4, 8),
-                dim=(1, 2),
-                norm="ortho",
-            ),
-        )
-        yield SampleInput(nd_tensor(), kwargs=dict(norm="ortho"))
-        yield SampleInput(
-            nd_tensor(), kwargs=dict(s=(6, 8) if not is_fp16_or_chalf else (4, 8))
-        )
-        yield SampleInput(nd_tensor(), kwargs=dict(dim=0))
-        yield SampleInput(nd_tensor(), kwargs=dict(dim=(0, -1)))
-        yield SampleInput(nd_tensor(), kwargs=dict(dim=(-3, -2, -1)))
-    else:
-        yield SampleInput(
-            nd_tensor(),
-            kwargs=dict(n=10 if not is_fp16_or_chalf else 8, dim=1, norm="ortho"),
-        )
-        yield SampleInput(nd_tensor(), kwargs=dict(norm="ortho"))
-        yield SampleInput(nd_tensor(), kwargs=dict(n=7 if not is_fp16_or_chalf else 8))
-        yield SampleInput(oned_tensor())
-        yield from (
-            SampleInput(nd_tensor(), kwargs=dict(dim=dim)) for dim in [-1, -2, -3]
-=======
             s=(3, 10) if not is_fp16_or_chalf else (4, 8),
             dim=(1, 2),
             norm="ortho",
@@ -2497,7 +2458,6 @@
         yield SampleInput(oned_tensor())
         yield from (
             SampleInput(nd_tensor(), dim=dim) for dim in [-1, -2, -3]
->>>>>>> 15669491
         )
 
 
