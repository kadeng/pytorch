--- conflicted
+++ resolved
@@ -22,7 +22,10 @@
 import torch.nn as nn
 import torch.nn.functional as F
 from torch import Tensor
-<<<<<<< HEAD
+from torch.distributed.fsdp._common_utils import (
+    _set_fsdp_flattened,
+    HandleTrainingState,
+)
 
 from ._fsdp_extensions import _ext_post_unflatten_transform, _ext_pre_flatten_transform
 from ._utils import (
@@ -30,15 +33,8 @@
     _free_storage,
     _no_dispatch_record_stream,
     _same_storage,
-=======
-from torch.distributed.fsdp._common_utils import (
->>>>>>> 41614594
-    _set_fsdp_flattened,
-    HandleTrainingState,
+    p_assert,
 )
-
-from ._fsdp_extensions import _ext_post_unflatten_transform, _ext_pre_flatten_transform
-from ._utils import _alloc_storage, _free_storage, _same_storage, p_assert
 
 __all__ = [
     "FlatParameter",
