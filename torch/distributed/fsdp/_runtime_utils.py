--- conflicted
+++ resolved
@@ -610,13 +610,9 @@
                 and param.grad.dtype != handle._config.low_prec_reduce_dtype
             ):
                 # TODO: Use the low precision communication hook directly
-<<<<<<< HEAD
                 # TODO: We can avoid the double copy (first to `reduce_dtype`,
                 # then to `padded_unsharded_grad`) in the padding case.
-                param.grad.data = param.grad.to(state.mixed_precision.reduce_dtype)
-=======
                 param.grad.data = param.grad.to(handle._config.low_prec_reduce_dtype)
->>>>>>> d04cbeaf
 
             if handle.uses_sharded_strategy:
                 # We clear `.grad` to permit multiple backwards. This avoids a
